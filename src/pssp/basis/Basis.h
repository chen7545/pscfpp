#ifndef PSSP_BASIS_H
#define PSSP_BASIS_H
/*
* PSCF - Polymer Self-Consistent Field Theory
*
* Copyright 2016, The Regents of the University of Minnesota
* Distributed under the terms of the GNU General Public License.
*/

#include <pscf/math/IntVec.h>
#include <pssp/field/RFieldDft.h>
#include <pscf/mesh/MeshIterator.h>
#include <pscf/mesh/Mesh.h>
#include <pscf/crystal/shiftToMinimum.h>
#include <util/containers/DArray.h>
#include <util/containers/GArray.h>
#include <util/containers/DMatrix.h>

namespace Pscf { 

   template <int D> class UnitCell;

namespace Pssp
{ 

   using namespace Util;

   /**
   * Basis function for pseudo-spectral scft.
   *
   * \ingroup Pssp_Basis_Module
   */
   template <int D>
   class Basis {
   
   public:
      
      /**
      * A wavevector used in the construction of symmetry adapted basis functions.
      */ 
      class Wave {
      public:
         // Coefficient of this wave within associated star basis function
         std::complex<double> coeff;

         // Square magnitude of associated wavevector
         double sqNorm;

         // Integer indices of this wavevector
         IntVec<D> indicesDft;

         // Index of star containing this wavevector
         int starId;

         // Is this wave represented implicitly in DFT of real field?
         bool implicit;
         
      //friends:
         friend class Basis;

      };
  
      /**
      * A list of wavevectors that are related by space-group symmetry operations.
      *
      * The indices of the wavevectors in a star form a continuous block. Within
      * this block, waves are listed in descending lexigraphical order of their 
      * integer (ijk) indices, with more signficant indices listed first.
      */ 
      class Star 
      {
      public:
         /**
         * Number of wavevectors in the star.
         */
         int size; 

         /**
         * Wave index of first wavevector in star.
         */
         int beginId; 

         /**
         * Wave index of last wavevector in star.
         */
         int endId;  

         /**
         * Index for symmetry of star under inversion.
         *
         * A star is said to be closed under inversion iff, for each vector G
         * in the start, -G is also in the star. If a star S is not closed 
         * under inversion, then there is another star S that is related to 
         * S by inversion, i.e., such that for each G in S, -G is in S'. Stars
         * that are related by inversion are always listed consecutively.
         * 
         * If a star is closed under inversion, invertFlag = 0.
         *
         * If a start is not closed under inversion, then invertFlag = +1 or -1,
         * with inverFlag = +1 for the first star in the pair of stars related 
         * by inversion and invertFlag = -1 for the second.
         *
         * In a centro-symmetric group, all stars are closed under inversion.
         * In a non-centro-symmetric group, some stars may still be closed under
         * inversion.
         */
         int invertFlag; 

         /**
         * Index for symmetry of associated basis function under inversion.
         *
         * If basis function is even under inversion signFlag = 1.
         * If basis function is odd under inversion signFlag = -1.
         */
         int signFlag; 

         /**
         * Integer indices of characteristic wave of this star.
         *
         * For invertFlag = 0 or 1, this is the first wave in the star.
         * For invertFlag = -1, this is the last wave in the star.
         */
         IntVec<D> waveBz;

         /**
         * Is this star cancelled, i.e., associated with a zero function?
         *
         * The cancel flag is true iff there is not a nonzero basis function
         * associated with this star.
         */
         bool cancel;

      //friends:
         friend class Basis;

      };

      /**
      * Default constructor.
      */
      Basis();

      // Derivatives of dksq with respect to each 
      // of the parameters (rows)
      DMatrix<double> dksq; 
 
      /**
      * Construct basis for a specific grid and space group.
      *
      * Proposal: Initially implementation functions correctly only if groupName == 'I'. 
      */
      void makeBasis(const Mesh<D>& mesh, const UnitCell<D>& unitCell, std::string groupName);
     
      /**
      * Convert field from symmetry-adapted representation to complex DFT.
      *
      * \param components coefficients of symmetry-adapted basis functions.
      * \param dft complex DFT representation of a field.
      */
      void convertFieldComponentsToDft(DArray<double>& components, RFieldDft<D>& dft);   

      /**
      * Convert DFT of real field to symmetry-adapted representation.
      *
      * \param dft complex DFT representation of a field.
      * \param components coefficients of symmetry-adapted basis functions.
      */
      void convertFieldDftToComponents(RFieldDft<D>& dft, DArray<double>& components);   

      /**
      * Calculates dksq_ assuming ksq are in non increasing order of ksq 
      * and pairs of stars related by inversion are listed consecutively
      */
      void makedksq(const UnitCell<D>& unitCell);

      // Accessors

      /**
      * Total number of wavevectors.
      */
      int nWave() const;

      /**
      * Total number of stars.
      */
      int nStar() const;
   
      /**
      * Total number of nonzero symmetry-adapted basis functions.
      */
      int nBasis() const;
  
      /** 
      * Get a specific Wave, access by integer array index.
      */
      Wave& wave(int i);
  
      /** 
      * Get a Wave, access wave by IntVec of indices.
      */
      Wave& wave(IntVec<D> vector);
  
      /** 
      * Get a Star, access by integer index.
      */
      Star& star(int i);

   private:
  
      /// Array of all Wave objects (all wavevectors)
      DArray<Wave> waves_;

      /// Array of Star objects (all stars of wavevectors).
      GArray<Star> stars_;
   
      /// Indexing that allows identification by IntVec
      DArray<int> waveId_;
     
      /// Total number of wavevectors
      int nWave_;

      /// Total number of stars.
      int nStar_;

      /// Pointer to associated UnitCell<D>
      const UnitCell<D>* unitCellPtr_;

<<<<<<< HEAD
      /// Dimensions of associated spatial grid.
      //IntVec<D> meshDimensions_;
      const Mesh<D>* mesh_; 
=======
      /// Pointer to associated Mesh<D>
      const Mesh<D>* meshPtr_;
>>>>>>> 2a975dd2

   };

   template <int D>
   inline int Basis<D>::nWave() const
   { return nWave_; }

   template <int D>
   inline int Basis<D>::nStar() const
   { return nStar_; }

   template <int D>
   inline 
   typename Basis<D>::Wave& Basis<D>::wave(int i)
   { return waves_[i]; }

   template <int D>
   inline 
   typename Basis<D>::Star& Basis<D>::star(int i)
   { return stars_[i]; }

} // namespace Pscf:Pssp
} // namespace Pscf
#include "Basis.tpp"
#endif<|MERGE_RESOLUTION|>--- conflicted
+++ resolved
@@ -225,14 +225,8 @@
       /// Pointer to associated UnitCell<D>
       const UnitCell<D>* unitCellPtr_;
 
-<<<<<<< HEAD
-      /// Dimensions of associated spatial grid.
-      //IntVec<D> meshDimensions_;
-      const Mesh<D>* mesh_; 
-=======
       /// Pointer to associated Mesh<D>
       const Mesh<D>* meshPtr_;
->>>>>>> 2a975dd2
 
    };
 
