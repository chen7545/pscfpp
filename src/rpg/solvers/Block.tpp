#ifndef RPG_BLOCK_TPP
#define RPG_BLOCK_TPP

/*
* PSCF - Polymer Self-Consistent Field Theory
*
* Copyright 2016 - 2022, The Regents of the University of Minnesota
* Distributed under the terms of the GNU General Public License.
*/

#include "Block.h"
#include <rpg/solvers/WaveList.h>

#include <prdc/cuda/resources.h>
#include <prdc/cuda/FFT.h>
#include <prdc/crystal/UnitCell.h>

#include <pscf/mesh/Mesh.h>
#include <pscf/mesh/MeshIterator.h>

namespace Pscf {
namespace Rpg {

   using namespace Util;
   using namespace Pscf::Prdc;
   using namespace Pscf::Prdc::Cuda;

   // CUDA kernels:
   // (defined in anonymous namespace, used only in this file)

   namespace {

      /*
      * Element-wise calculation of a = real(b * conj(c) * d), CUDA kernel
      */
      __global__ void _realMulVConjVV(cudaReal* a, cudaComplex const * b,
                                      cudaComplex const * c,
                                      cudaReal const * d, const int n)
      {
         int nThreads = blockDim.x * gridDim.x;
         int startID = blockIdx.x * blockDim.x + threadIdx.x;
         cudaComplex bt, ct;
         for (int i = startID; i < n; i += nThreads) {
            // Load complex numbers from global memory to local
            // (this way the accessed memory is contiguous, rather than
            // accessing the x or y elements individually, which are not
            // contiguous)
            bt = b[i];
            ct = c[i];

            // Perform calculation
            a[i] = ((bt.x * ct.x) + (bt.y * ct.y)) * d[i];
         }
      }

      /*
      * Performs qNew = (4*(qr2 * expW2)-qr)/3 elementwise, CUDA kernel
      */
      __global__ void _richardsonEx(cudaReal* qNew, 
                                    cudaReal const * qr,
                                    cudaReal const * qr2,
                                    cudaReal const * expW2, const int n)
      {
         int nThreads = blockDim.x * gridDim.x;
         int startID = blockIdx.x * blockDim.x + threadIdx.x;
         cudaReal q2;
         for (int i = startID; i < n; i += nThreads) {
            q2 = qr2[i] * expW2[i];
            qNew[i] = (4.0 * q2 - qr[i]) / 3.0;
         }
      }

      /*
      * Performs a[i] += b[i] * c[i] * d. CUDA kernel
      */
      __global__ void _addEqMulVVc(cudaReal* a, 
                                   cudaReal const * b,
                                   cudaReal const * c, 
                                   const cudaReal d,
                                   const int n)
      {
         int nThreads = blockDim.x * gridDim.x;
         int startID = blockIdx.x * blockDim.x + threadIdx.x;
         for (int i = startID; i < n; i += nThreads) {
            a[i] += b[i] * c[i] * d;
         }
      }

      /*
      * Element-wise calculation of a[i] += b[i]*c[i]* d[i], CUDA kernel
      */
      __global__ void _addEqMulVVV(cudaReal* a, 
                                   cudaReal const * b,
                                   cudaReal const * c,
                                   cudaReal const * d, 
                                   const int n)
      {
         int nThreads = blockDim.x * gridDim.x;
         int startID = blockIdx.x * blockDim.x + threadIdx.x;
         for (int i = startID; i < n; i += nThreads) {
            a[i] += b[i]*c[i]*d[i];
         }
      }

   }

   // CUDA kernel wrappers:

   /*
   * Element-wise calculation of a = real(b * conj(c) * d), kernel wrapper
   * 
   * \param a  output array (real)
   * \param b  input array 1 (complex)
   * \param c  input array 2 (complex)
   * \param d  input array 3 (real)
   */
   void realMulVConjVV(DeviceArray<cudaReal>& a,
                       DeviceArray<cudaComplex> const & b,
                       DeviceArray<cudaComplex> const & c,
                       DeviceArray<cudaReal> const & d)
   {
      int n = a.capacity();
      UTIL_CHECK(b.capacity() >= n);
      UTIL_CHECK(c.capacity() >= n);
      UTIL_CHECK(d.capacity() >= n);

      // GPU resources
      int nBlocks, nThreads;
      ThreadArray::setThreadsLogical(n, nBlocks, nThreads);

      // Launch kernel
      _realMulVConjVV<<<nBlocks, nThreads>>>(a.cArray(), b.cArray(),
                                             c.cArray(), d.cArray(), n);
   }

   /*
   * Performs qNew = (4 * (qr2 * expW2) - qr) / 3 elementwise, kernel wrapper
   * 
   * \param qNew  output array (a propagator slice)
   * \param qr  input array 1 (a propagator slice)
   * \param qr2  input array 2 (a propagator slice)
   * \param expW2  input array 3 (exp(-W[i]*ds/4) array)
   */
   void richardsonEx(DeviceArray<cudaReal>& qNew,
                     DeviceArray<cudaReal> const & qr,
                     DeviceArray<cudaReal> const & qr2,
                     DeviceArray<cudaReal> const & expW2)
   {
      int n = qNew.capacity();
      UTIL_CHECK(qr.capacity() == n);
      UTIL_CHECK(qr2.capacity() == n);
      UTIL_CHECK(expW2.capacity() == n);

      // GPU resources
      int nBlocks, nThreads;
      ThreadArray::setThreadsLogical(n, nBlocks, nThreads);

      // Launch kernel
      _richardsonEx<<<nBlocks, nThreads>>>(qNew.cArray(), qr.cArray(),
                                           qr2.cArray(), expW2.cArray(), n);
   }

   /*
   * Performs a[i] += b[i] * c[i] * d, kernel wrapper
   * 
   * \param a  output array
   * \param b  input array 1
   * \param c  input array 2
   * \param d  input scalar
   */
   void addEqMulVVc(DeviceArray<cudaReal>& a, DeviceArray<cudaReal> const & b,
                    DeviceArray<cudaReal> const & c, cudaReal const d)
   {
      int n = a.capacity();
      UTIL_CHECK(b.capacity() >= n);
      UTIL_CHECK(c.capacity() >= n);

      // GPU resources
      int nBlocks, nThreads;
      ThreadArray::setThreadsLogical(n, nBlocks, nThreads);

      // Launch kernel
      _addEqMulVVc<<<nBlocks, nThreads>>>(a.cArray(), b.cArray(),
                                          c.cArray(), d, n);
   }

   /*
   * Element-wise calculation of a[i] = b[i]*c[i]*d[i], kernel wrapper
   */
   void addEqMulVVV(DeviceArray<cudaReal>& a,
                    DeviceArray<cudaReal> const & b,
                    DeviceArray<cudaReal> const & c,
                    DeviceArray<cudaReal> const & d)
   {
      int n = a.capacity();
      UTIL_CHECK(b.capacity() >= n);
      UTIL_CHECK(c.capacity() >= n);
      UTIL_CHECK(d.capacity() >= n);

      // GPU resources
      int nBlocks, nThreads;
      ThreadArray::setThreadsLogical(n, nBlocks, nThreads);

      // Launch kernel
      _addEqMulVVV<<<nBlocks, nThreads>>>(a.cArray(), b.cArray(),
                                          c.cArray(), d.cArray(), n);
   }

   // Block<D> member functions:

   /*
   * Constructor.
   */
   template <int D>
   Block<D>::Block()
    : meshPtr_(nullptr),
      fftPtr_(nullptr),
      unitCellPtr_(nullptr),
      waveListPtr_(nullptr),
      kMeshDimensions_(0),
      kSize_(0),
      ds_(0.0),
      dsTarget_(0.0),
      ns_(0),
      isAllocated_(false),
      hasExpKsq_(false),
      useBatchedFFT_(true),
      nParams_(0)
   {
      propagator(0).setBlock(*this);
      propagator(1).setBlock(*this);
   }

   /*
   * Destructor.
   */
   template <int D>
   Block<D>::~Block()
   {}

   template <int D>
   void Block<D>::associate(Mesh<D> const & mesh, FFT<D> const & fft,
                            UnitCell<D> const & cell, WaveList<D>& wavelist)
   {
      UTIL_CHECK(!isAllocated_);
      UTIL_CHECK(mesh.size() > 1);
      UTIL_CHECK(fft.isSetup());
      UTIL_CHECK(mesh.dimensions() == fft.meshDimensions());

      nParams_ = cell.nParameter();
      UTIL_CHECK(nParams_ > 0);

      // Store pointers to associated objects
      meshPtr_ = &mesh;
      fftPtr_ = &fft;
      unitCellPtr_ = &cell;
      waveListPtr_ = &wavelist;

      hasExpKsq_ = false;
   }

   template <int D>
   void Block<D>::allocate(double ds, bool useBatchedFFT)
   {
      UTIL_CHECK(meshPtr_);
      UTIL_CHECK(unitCellPtr_);
      UTIL_CHECK(ds > 0.0);
      UTIL_CHECK(!isAllocated_);

      // Store useBatchedFFT
      useBatchedFFT_ = useBatchedFFT;

      // Compute Fourier space kMeshDimensions_ and kSize_
      kSize_ = 1;
      for (int i = 0; i < D; ++i) {
         if (i < D - 1) {
            kMeshDimensions_[i] = mesh().dimensions()[i];
         } else {
            kMeshDimensions_[i] = mesh().dimensions()[i]/2 + 1;
         }
         kSize_ *= kMeshDimensions_[i];
      }

      // Allocate work arrays
      expW_.allocate(mesh().dimensions());
      expKsq_.allocate(kMeshDimensions_);
      if (PolymerModel::isThread()) {
         expW2_.allocate(mesh().dimensions());
         expKsq2_.allocate(kMeshDimensions_);
         qrPair_.allocate(2 * mesh().size());
         qkPair_.allocate(2 * kSize_);
      } else 
      if (PolymerModel::isBead()) {
         expWInv_.allocate(mesh().dimensions());
         qk_.allocate(mesh().dimensions());
      }

      // Allocate space for block monomer concentration
      cField().allocate(mesh().dimensions());

      // Compute ns_
      dsTarget_ = ds;
      if (PolymerModel::isThread()) {

         // Set contour length discretization for this block
         UTIL_CHECK(length() > 0.0);
         int tempNs;
         tempNs = floor(length() / (2.0 * ds) + 0.5);
         if (tempNs == 0) {
            tempNs = 1; // ensure at least 3 contour steps per chain
         }
         ns_ = 2*tempNs + 1;
         ds_ = length()/double(ns_ - 1);

      } else
      if (PolymerModel::isBead()) {

         ds_ = ds;
         ns_ = nBead();
         if (!ownsVertex(0)) ++ns_;
         if (!ownsVertex(1)) ++ns_;

      }

      // Allocate memory for solutions of MDE (requires ns_)
      propagator(0).allocate(ns_, mesh());
      propagator(1).allocate(ns_, mesh());

      // Setup fftBatchedPair_
      UTIL_CHECK(!fftBatchedPair_.isSetup());
      fftBatchedPair_.setup(mesh().dimensions(), 2);

      // Setup batched data used for stress calculation
      if (useBatchedFFT_) {
         UTIL_CHECK(!fftBatchedAll_.isSetup());
         fftBatchedAll_.setup(mesh().dimensions(), ns_);
         q0kBatched_.allocate(ns_ * kSize_);
         q1kBatched_.allocate(ns_ * kSize_);
      }

      isAllocated_ = true;
      hasExpKsq_ = false;
   }

   /*
   * Clear all internal data that depends on lattice parameters.
   */
   template <int D>
   void Block<D>::clearUnitCellData()
   {
      UTIL_CHECK(unitCellPtr_);
      UTIL_CHECK(nParams_ == unitCell().nParameter());
      hasExpKsq_ = false;
   }

   /*
   * Set or reset the the block length.
   */
   template <int D>
   void Block<D>::setLength(double newLength)
   {
<<<<<<< HEAD
      // Precondition
      UTIL_CHECK(PolymerModel::isThread());

      BlockDescriptor::setLength(newLength);

      if (isAllocated_) {
=======
      Edge::setLength(newLength);
      
      if (isAllocated_) { // if allocate() has already been called
>>>>>>> 59196127
         // Reset contour length discretization
         UTIL_CHECK(dsTarget_ > 0);
         int oldNs = ns_;
         int tempNs;
         tempNs = floor(length() / (2.0 * dsTarget_) + 0.5);
         if (tempNs == 0) {
            tempNs = 1; // ensure at least 3 contour steps per chain
         }
         ns_ = 2*tempNs + 1;
         ds_ = length()/double(ns_-1);

         if (oldNs != ns_) {
            // If propagators are already allocated and ns_ has changed,
            // reallocate memory for solutions to MDE
            propagator(0).reallocate(ns_);
            propagator(1).reallocate(ns_);

            // If using batched FFTs, resize arrays and change batch size
            if (useBatchedFFT_) {
               UTIL_CHECK(fftBatchedAll_.isSetup());
               q0kBatched_.deallocate();
               q1kBatched_.deallocate();
               q0kBatched_.allocate(ns_ * kSize_);
               q1kBatched_.allocate(ns_ * kSize_);
               fftBatchedAll_.resetBatchSize(ns_);
            }
         }
      }

      hasExpKsq_ = false;
   }

   /*
   * Set or reset monomer statistical segment length.
   */
   template <int D>
   void Block<D>::setKuhn(double kuhn)
   {
      BlockTmpl< Propagator<D> >::setKuhn(kuhn);
      hasExpKsq_ = false;
   }

   template <int D>
   void Block<D>::computeExpKsq()
   {
      UTIL_CHECK(isAllocated_);
      UTIL_CHECK(unitCellPtr_);
      UTIL_CHECK(unitCellPtr_->isInitialized());

      // Calculate kSq if necessary
      if (!waveListPtr_->hasKSq()) {
         waveListPtr_->computeKSq();
      }

      // Calculate expKsq values on device
      if (PolymerModel::isThread()) {
         double bSqFactor = -1.0 * kuhn() * kuhn() * ds_ / 6.0;
         VecOp::expVc(expKsq_, waveListPtr_->kSq(), bSqFactor);
         VecOp::expVc(expKsq2_, waveListPtr_->kSq(), bSqFactor / 2.0);
      } else {
         double bSqFactor = -1.0 * kuhn() * kuhn() / 6.0;
         VecOp::expVc(expKsq_, waveListPtr_->kSq(), bSqFactor);
      }

      hasExpKsq_ = true;
   }

   /*
   * Setup the contour length step algorithm.
   */
   template <int D>
   void
   Block<D>::setupSolver(RField<D> const & w)
   {
      // Preconditions
      int nx = mesh().size();
      UTIL_CHECK(nx > 0);
      UTIL_CHECK(isAllocated_);

      // Populate expW_
      if (PolymerModel::isThread()) {
         VecOp::expVc(expW_, w, -0.5 * ds_);
         VecOp::expVc(expW2_, w, -0.25 * ds_);
      } else {
         VecOp::expVc(expW_, w, -1.0);
         VecOp::divSV(expWInv_, 1.0, expW_);
      }

      // Compute expKsq arrays if necessary
      if (!hasExpKsq_) {
         computeExpKsq();
      }

   }

   /*
   * Propagate solution by one step.
   */
   template <int D>
   void Block<D>::stepThread(RField<D> const & qin, RField<D>& qout)
   {
      // Preconditions
      UTIL_CHECK(isAllocated_);
      UTIL_CHECK(hasExpKsq_);

      // Check real-space mesh sizes
      int nx = mesh().size();
      UTIL_CHECK(nx > 0);
      UTIL_CHECK(fft().isSetup());
      UTIL_CHECK(fft().meshDimensions() == mesh().dimensions());
      UTIL_CHECK(qrPair_.capacity() == nx * 2);
      UTIL_CHECK(qkPair_.capacity() == kSize_ * 2);
      UTIL_CHECK(expW_.capacity() == nx);
      UTIL_CHECK(expKsq_.capacity() == kSize_);
      UTIL_CHECK(fftBatchedPair_.isSetup());

      // Set up associated workspace fields slices
      RField<D> qr, qr2;
      RFieldDft<D> qk, qk2;
      qr.associate(qrPair_, 0, mesh().dimensions());
      qr2.associate(qrPair_, nx, mesh().dimensions());
      qk.associate(qkPair_, 0, mesh().dimensions());
      qk2.associate(qkPair_, kSize_, mesh().dimensions());

      // Apply pseudo-spectral algorithm
      VecOp::mulVVPair(qr, qr2, expW_, expW2_, qin); // qr = expW*q, qr2 = expW2*q
      fftBatchedPair_.forwardTransform(qrPair_, qkPair_); // to Fourier space
      VecOp::mulEqV(qk, expKsq_); // qk *= expKsq
      VecOp::mulEqV(qk2, expKsq2_); // qk2 *= expKsq2
      fftBatchedPair_.inverseTransformUnsafe(qkPair_, qrPair_); // to real space
      VecOp::mulEqVPair(qr, qr2, expW_); // qr *= expW, qr2 *= expW
      fft().forwardTransform(qr2, qk2); // to Fourier space, only qr2
      VecOp::mulEqV(qk2, expKsq2_); // qk2 *= expKsq2
      fft().inverseTransformUnsafe(qk2, qr2); // to real space, only qr2
      richardsonEx(qout, qr, qr2, expW2_); // qout=(4*(qr2*expW2)-qr)/3
   }

   /*
   * Apply one step of the MDE solution for the bead model. 
   */
   template <int D>
   void Block<D>::stepBead(RField<D> const & qin, RField<D>& qout)
   {
      stepBondBead(qin, qout);
      stepFieldBead(qout);
   }

   /*
   * Apply the bond operator for the bead model.
   */
   template <int D>
   void Block<D>::stepBondBead(RField<D> const & qin, RField<D>& qout)
   {
      // Preconditions
      UTIL_CHECK(isAllocated_);
      UTIL_CHECK(hasExpKsq_);
      UTIL_CHECK(fft().isSetup());
      UTIL_CHECK(fft().meshDimensions() == mesh().dimensions());
      UTIL_CHECK(qk_.isAllocated());

      // Check mesh sizes
      int nx = mesh().size();
      UTIL_CHECK(nx > 0);
      UTIL_CHECK(qin.capacity() == nx);
      UTIL_CHECK(qout.capacity() == nx);
      UTIL_CHECK(qk_.capacity() == kSize_);
      UTIL_CHECK(expKsq_.capacity() == kSize_);

      // Set up associated workspace fields slices
      fft().forwardTransform(qin, qk_);
      VecOp::mulEqV(qk_, expKsq_); // qk *= expKsq
      fft().inverseTransformUnsafe(qk_, qout); 
   }

   /*
   * Apply the field operator for the bead model.
   */
   template <int D>
   void Block<D>::stepFieldBead(RField<D>& q)
   {
      // Preconditions
      int nx = mesh().size();
      UTIL_CHECK(expW_.capacity() == nx);
      UTIL_CHECK(q.capacity() == nx);

      VecOp::mulEqV(q, expW_); // q *= expW
   }

   /*
   * Integrate to calculate monomer concentration for this block
   */
   template <int D>
   void Block<D>::computeConcentrationThread(double prefactor)
   {
      // Preconditions
      int nx = mesh().size();
      UTIL_CHECK(nx > 0);
      UTIL_CHECK(ns_ > 0);
      UTIL_CHECK(ds_ > 0);
      UTIL_CHECK(propagator(0).isSolved());
      UTIL_CHECK(propagator(1).isSolved());
      UTIL_CHECK(cField().capacity() == nx);

      // Initialize cField to zero at all points
      VecOp::eqS(cField(), 0.0);

      Pscf::Rpg::Propagator<D> const & p0 = propagator(0);
      Pscf::Rpg::Propagator<D> const & p1 = propagator(1);

      addEqMulVVc(cField(), p0.q(0), p1.q(ns_ - 1), 1.0);
      addEqMulVVc(cField(), p0.q(ns_ - 1), p1.q(0), 1.0);

      for (int j = 1; j < ns_ - 1; j += 2) {
         // Odd indices
         addEqMulVVc(cField(), p0.q(j), p1.q(ns_ - 1 - j), 4.0);
      }
      for (int j = 2; j < ns_ - 2; j += 2) {
         // Even indices
         addEqMulVVc(cField(), p0.q(j), p1.q(ns_ - 1 - j), 2.0);
      }

      VecOp::mulEqS(cField(), (prefactor * ds_/3.0));
   }

   /*
   * Integrate to calculate monomer concentration for this block
   */
   template <int D>
   void Block<D>::computeConcentrationBead(double prefactor)
   {
      // Preconditions
      int nx = mesh().size();
      UTIL_CHECK(nx > 0);
      UTIL_CHECK(ns_ > 0);
      UTIL_CHECK(ds_ > 0);
      UTIL_CHECK(propagator(0).isSolved());
      UTIL_CHECK(propagator(1).isSolved());
      UTIL_CHECK(cField().capacity() == nx);

      // Initialize cField to zero at all points
      VecOp::eqS(cField(), 0.0);

      // References to forward and reverse propagators
      Pscf::Rpg::Propagator<D> const & p0 = propagator(0);
      Pscf::Rpg::Propagator<D> const & p1 = propagator(1);

      // Vertex 0 contribution (if owned by block)
      if (ownsVertex(0)) {
         addEqMulVVV(cField(), p0.q(0), p1.q(ns_ - 1), expWInv_);
      }

      // Internal beads
      for (int j = 1; j < ns_ - 1; ++j) {
         addEqMulVVV(cField(), p0.q(j), p1.q(ns_ - 1 - j), expWInv_);
      }

      // Vertex 0 contribution (if owned by block)
      if (ownsVertex(1)) {
         addEqMulVVV(cField(), p0.q(ns_-1), p1.q(0), expWInv_);
      }

      // Scale cField() by prefactor
      VecOp::mulEqS(cField(), prefactor);
   }


   /*
   * Average of a product of complementary propagator slices.
   *
   * This computes the spatial average of q0(r)*q1(r)*exp(+W(r))
   */
   template <int D>
   double
   Block<D>::averageProduct(RField<D> const& q0, RField<D> const& q1)
   {
      const int nx = mesh().size();
      UTIL_CHECK(q0.capacity() == nx);
      UTIL_CHECK(q1.capacity() == nx);

      double Q = Reduce::innerProduct(q0, q1);
      Q /= double(nx);
      return Q;
   }

   /*
   * Spatial integral of a product of complementary propagator slices.
   *
   * This computes the spatial average of q0(r)*q1(r)*exp(+W(r))
   */
   template <int D>
   double
   Block<D>::averageProductBead(RField<D> const& q0, RField<D> const& q1)
   {
      const int nx = mesh().size();
      UTIL_CHECK(q0.capacity() == nx);
      UTIL_CHECK(q1.capacity() == nx);
      if (qr_.isAllocated()) {
         UTIL_CHECK(qr_.capacity() == nx);
      } else {
         qr_.allocate(mesh().dimensions());
      }

      VecOp::mulVV(qr_, q0, q1);
      VecOp::mulEqV(qr_, expWInv_);
      double Q = Reduce::sum(qr_);
      Q /= double(nx);
      return Q;

   }

   /*
   * Compute stress contribution from this block.
   */
   template <int D>
   void Block<D>::computeStressThread(double prefactor)
   {
      int nx = mesh().size();

      // Preconditions
      UTIL_CHECK(isAllocated_);
      UTIL_CHECK(nx > 0);
      UTIL_CHECK(kSize_ > 0);
      UTIL_CHECK(ns_ > 0);
      UTIL_CHECK(ds_ > 0);
      UTIL_CHECK(nParams_ > 0);
      UTIL_CHECK(mesh().dimensions() == fft().meshDimensions());
      UTIL_CHECK(propagator(0).isSolved());
      UTIL_CHECK(propagator(1).isSolved());

      // Calculate dKSq if necessary
      if (!waveListPtr_->hasdKSq()) {
         waveListPtr_->computedKSq();
      }

      // Workspace variables
      double dels, normal, increment;
      normal = 3.0*6.0;
      Pscf::Rpg::Propagator<D>& p0 = propagator(0);
      Pscf::Rpg::Propagator<D>& p1 = propagator(1);
      FSArray<double, 6> dQ;
      int i, j, n;
      RField<D> rTmp(kMeshDimensions_); // array of real values on kgrid

      // Initialize dQ and stress to 0
      stress_.clear();
      for (i = 0; i < nParams_; ++i) {
         dQ.append(0.0);
         stress_.append(0.0);
      }

      if (useBatchedFFT_) {

         UTIL_CHECK(fftBatchedAll_.isSetup());
         UTIL_CHECK(mesh().dimensions() == fftBatchedAll_.meshDimensions());
         UTIL_CHECK(!q0k_.isAllocated());
         UTIL_CHECK(!q1k_.isAllocated());
         // In this case, containers q0k_ and q1k_ will be associated
         // with slices of q0kBatched_, q1kBatched_

         // Computed batched FFT for propagators in both directions
         fftBatchedAll_.forwardTransform(p0.qAll(), q0kBatched_);
         fftBatchedAll_.forwardTransform(p1.qAll(), q1kBatched_);

      } else {

         if (!q0k_.isAllocated()) {
            q0k_.allocate(mesh().dimensions());
            q1k_.allocate(mesh().dimensions());
         }

      }

      // Main loop over contour points
      for (j = 0; j < ns_ ; ++j) {

         if (useBatchedFFT_) { 
            // Batched FFTs have already been computed
            // Associate q0k_, q1k_ with slices of q0kBatched_, q1kBatched_
            q0k_.associate(q0kBatched_, j * kSize_, mesh().dimensions());
            q1k_.associate(q1kBatched_, (ns_-1-j) * kSize_, 
                           mesh().dimensions());
         } else {
            // Compute Fourier transforms at contour grid point j
            UTIL_CHECK(fft().isSetup());
            fft().forwardTransform(p0.q(j), q0k_);
            fft().forwardTransform(p1.q(ns_-1-j), q1k_);
         }

         // Compute prefactor for Simpson's rule
         dels = ds_;
         if (j != 0 && j != ns_ - 1) {
            if (j % 2 == 0) {
               dels = dels*2.0;
            } else {
               dels = dels*4.0;
            }
         }

         // Increment stress contributions for all unit cell parameters
         for (n = 0; n < nParams_ ; ++n) {

            // Launch kernel to evaluate dQ at all wavevectors
            realMulVConjVV(rTmp, q0k_, q1k_, waveListPtr_->dKSq(n));

            // Get the sum of all elements
            increment = Reduce::sum(rTmp);
            increment *= kuhn() * kuhn() * dels / normal;
            dQ[n] -= increment;
         }

         if (useBatchedFFT_) {
            q0k_.dissociate();
            q1k_.dissociate();
         }

      } // end loop over contour points

      // Normalize total stress values
      for (i = 0; i < nParams_; ++i) {
         stress_[i] -= (dQ[i] * prefactor);
      }

   }

   /*
   * Compute stress contribution from this block, in bead model.
   */
   template <int D>
   void Block<D>::computeStressBead(double prefactor)
   {
      // Preconditions
      UTIL_CHECK(PolymerModel::isBead());
      UTIL_CHECK(isAllocated_);
      int nx = mesh().size();
      UTIL_CHECK(nx > 0);
      UTIL_CHECK(kSize_ > 0);
      UTIL_CHECK(nParams_ > 0);
      UTIL_CHECK(mesh().dimensions() == fft().meshDimensions());
      UTIL_CHECK(ns_ > 0);
      UTIL_CHECK(propagator(0).isSolved());
      UTIL_CHECK(propagator(1).isSolved());

      // Calculate dKSq if necessary
      if (!waveListPtr_->hasdKSq()) {
         waveListPtr_->computedKSq();
      }

      int i, j, n;

      // Initialize dQ and stress to 0
      FSArray<double, 6> dQ;
      stress_.clear();
      for (i = 0; i < nParams_; ++i) {
         dQ.append(0.0);
         stress_.append(0.0);
      }

      // References to forward and reverse propagators
      Pscf::Rpg::Propagator<D>& p0 = propagator(0);
      Pscf::Rpg::Propagator<D>& p1 = propagator(1);

      if (useBatchedFFT_) {

         UTIL_CHECK(fftBatchedAll_.isSetup());
         UTIL_CHECK(mesh().dimensions() == fftBatchedAll_.meshDimensions());
         UTIL_CHECK(!q0k_.isAllocated());
         UTIL_CHECK(!q1k_.isAllocated());
         // In this case, containers q0k_ and q1k_ will be associated
         // with slices of q0kBatched_, q1kBatched_

         // Computed batched FFT for propagators in both directions
         fftBatchedAll_.forwardTransform(p0.qAll(), q0kBatched_);
         fftBatchedAll_.forwardTransform(p1.qAll(), q1kBatched_);

      } else {

         if (!q0k_.isAllocated()) {
            q0k_.allocate(mesh().dimensions());
            q1k_.allocate(mesh().dimensions());
         }

      }

      double increment = 0.0;
      double bSq = kuhn()*kuhn()/6.0;
      RField<D> rTmp(kMeshDimensions_); // array of real values on kgrid

      // Main loop over contour points
      for (j = 0; j < ns_ - 1; ++j) {

         if (useBatchedFFT_) { 
            // Batched FFTs have already been computed
            // Associate q0k_, q1k_ with slices of q0kBatched_, q1kBatched_
            q0k_.associate(q0kBatched_, j * kSize_, mesh().dimensions());
            q1k_.associate(q1kBatched_, (ns_- 2 -j) * kSize_, 
                           mesh().dimensions());
         } else {
            // Compute Fourier transforms at contour grid point j
            UTIL_CHECK(fft().isSetup());
            fft().forwardTransform(p0.q(j), q0k_);
            fft().forwardTransform(p1.q(ns_ - 2 - j), q1k_);
         }

         // Increment stress contributions for all unit cell parameters
         for (n = 0; n < nParams_ ; ++n) {

            // Launch kernel to evaluate dQ at all wavevectors
            realMulVConjVV(rTmp, q0k_, q1k_, waveListPtr_->dKSq(n));
            VecOp::mulEqV(rTmp, expKsq_);

            // Get the sum of all elements
            increment = Reduce::sum(rTmp);
            increment *= bSq;
            dQ[n] -= increment;
         }

         if (useBatchedFFT_) {
            q0k_.dissociate();
            q1k_.dissociate();
         }

      } // end loop over contour points

      // Normalize total stress values
      for (i = 0; i < nParams_; ++i) {
         stress_[i] -= dQ[i] * prefactor;
      }

   }

}
}
#endif<|MERGE_RESOLUTION|>--- conflicted
+++ resolved
@@ -359,18 +359,12 @@
    template <int D>
    void Block<D>::setLength(double newLength)
    {
-<<<<<<< HEAD
       // Precondition
       UTIL_CHECK(PolymerModel::isThread());
 
-      BlockDescriptor::setLength(newLength);
-
-      if (isAllocated_) {
-=======
       Edge::setLength(newLength);
-      
+
       if (isAllocated_) { // if allocate() has already been called
->>>>>>> 59196127
          // Reset contour length discretization
          UTIL_CHECK(dsTarget_ > 0);
          int oldNs = ns_;
