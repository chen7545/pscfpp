--- conflicted
+++ resolved
@@ -681,11 +681,7 @@
    }
 
    /*
-<<<<<<< HEAD
    * Solve modified diffusion equation for current w-fields, without iteration.
-=======
-   * Solve MDE for current w-fields, without iteration.
->>>>>>> e371f617
    */
    template <int D>
    void System<D>::compute()
@@ -721,11 +717,7 @@
    }
 
    /*
-<<<<<<< HEAD
    * Write all concentration fields in symmetry-adapted basis format.
-=======
-   * Write concentrations in symmetry-adapted basis format.
->>>>>>> e371f617
    */
    template <int D>
    void System<D>::writeCBasis(const std::string & filename)
@@ -735,11 +727,7 @@
    }
 
    /*
-<<<<<<< HEAD
-   * Write all concentration fields in real space grid format.
-=======
-   * Write concentration fields in real space grid format.
->>>>>>> e371f617
+   * Write all concentration fields in real space (r-grid) format.
    */
    template <int D>
    void System<D>::writeCRGrid(const std::string & filename)
@@ -765,11 +753,7 @@
    }
 
    /*
-<<<<<<< HEAD
    * Convert fields from real-space grid to symmetry-adapted basis format.
-=======
-   * Convert a field from real-space grid to symmetry-adapted basis format.
->>>>>>> e371f617
    */
    template <int D>
    void System<D>::rGridToBasis(const std::string & inFileName,
@@ -784,11 +768,7 @@
    }
 
    /*
-<<<<<<< HEAD
    * Convert fields from Fourier (k-grid) to real-space grid (r-grid) format.
-=======
-   * Convert fields from Fourier (k-grid) to real-space (r-grid) format.
->>>>>>> e371f617
    */
    template <int D>
    void System<D>::kGridToRGrid(const std::string & inFileName,
@@ -805,11 +785,7 @@
    }
 
    /*
-<<<<<<< HEAD
-   * Convert fields from real-space grid (r-grid) to Fourier (k-grid) format.
-=======
    * Convert fields from real-space (r-grid) to Fourier (k-grid) format.
->>>>>>> e371f617
    */
    template <int D>
    void System<D>::rGridToKGrid(const std::string & inFileName,
