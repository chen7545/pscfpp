#ifndef PSPC_SYSTEM_TPP
#define PSPC_SYSTEM_TPP

/*
* PSCF - Polymer Self-Consistent Field Theory
*
* Copyright 2016 - 2022, The Regents of the University of Minnesota
* Distributed under the terms of the GNU General Public License.
*/

#include "System.h"

#include <pspc/sweep/Sweep.h>
#include <pspc/compressor/Compressor.h>

#include <pspc/iterator/IteratorFactory.h>
#include <pspc/sweep/SweepFactory.h>
#include <pspc/compressor/CompressorFactory.h>

#include <pspc/solvers/Mixture.h>
#include <pspc/solvers/Polymer.h>
#include <pspc/solvers/Solvent.h>

#include <pscf/mesh/MeshIterator.h>
#include <pscf/crystal/shiftToMinimum.h>
#include <pscf/inter/Interaction.h>
#include <pscf/inter/Interaction.h>
#include <pscf/homogeneous/Clump.h>

#include <pspc/field/BFieldComparison.h>
#include <pspc/field/RFieldComparison.h>

#include <util/param/BracketPolicy.h>
#include <util/misc/ioUtil.h>
#include <util/format/Str.h>
#include <util/format/Int.h>
#include <util/format/Dbl.h>

#include <ctime>
#include <iomanip>
#include <sstream>
#include <string>
#include <unistd.h>

namespace Pscf {
namespace Pspc
{

   using namespace Util;

   /*
   * Constructor.
   */
   template <int D>
   System<D>::System()
    : mixture_(),
      domain_(),
      fileMaster_(),
      homogeneous_(),
      interactionPtr_(0),
      iteratorPtr_(0),
      iteratorFactoryPtr_(0),
      sweepPtr_(0),
      sweepFactoryPtr_(0),
      compressorPtr_(0),
      compressorFactoryPtr_(0),
      w_(),
      c_(),
      h_(),
      mask_(),
      fHelmholtz_(0.0),
      pressure_(0.0),
      hasMixture_(false),
<<<<<<< HEAD
      isAllocatedRGrid_(false),
      isAllocatedBasis_(false)
=======
      isAllocated_(false)
>>>>>>> 5e48ecc1
   {  
      setClassName("System"); 
      domain_.setFileMaster(fileMaster_);
      w_.setFieldIo(domain_.fieldIo());
      h_.setFieldIo(domain_.fieldIo());
      mask_.setFieldIo(domain_.fieldIo());
      interactionPtr_ = new Interaction(); 
      iteratorFactoryPtr_ = new IteratorFactory<D>(*this); 
      sweepFactoryPtr_ = new SweepFactory<D>(*this);
      compressorFactoryPtr_ = new CompressorFactory<D>(*this);
      BracketPolicy::set(BracketPolicy::Optional);
   }

   /*
   * Destructor.
   */
   template <int D>
   System<D>::~System()
   {
      if (interactionPtr_) {
         delete interactionPtr_;
      }
      if (iteratorPtr_) {
         delete iteratorPtr_;
      }
      if (iteratorFactoryPtr_) {
         delete iteratorFactoryPtr_;
      }
      if (sweepPtr_) {
         delete sweepPtr_;
      }
      if (sweepFactoryPtr_) {
         delete sweepFactoryPtr_;
      }
      if (compressorPtr_) {
         delete compressorPtr_;
      }
      if (compressorFactoryPtr_) {
         delete compressorFactoryPtr_;
      }
   }

   /*
   * Process command line options.
   */
   template <int D>
   void System<D>::setOptions(int argc, char **argv)
   {
      bool eflag = false;  // echo
      bool pFlag = false;  // param file 
      bool cFlag = false;  // command file 
      bool iFlag = false;  // input prefix
      bool oFlag = false;  // output prefix
      char* pArg = 0;
      char* cArg = 0;
      char* iArg = 0;
      char* oArg = 0;
   
      // Read program arguments
      int c;
      opterr = 0;
      while ((c = getopt(argc, argv, "er:p:c:i:o:f")) != -1) {
         switch (c) {
         case 'e':
            eflag = true;
            break;
         case 'p': // parameter file
            pFlag = true;
            pArg  = optarg;
            break;
         case 'c': // command file
            cFlag = true;
            cArg  = optarg;
            break;
         case 'i': // input prefix
            iFlag = true;
            iArg  = optarg;
            break;
         case 'o': // output prefix
            oFlag = true;
            oArg  = optarg;
            break;
         case '?':
           Log::file() << "Unknown option -" << optopt << std::endl;
           UTIL_THROW("Invalid command line option");
         }
      }
   
      // Set flag to echo parameters as they are read.
      if (eflag) {
         Util::ParamComponent::setEcho(true);
      }

      // If option -p, set parameter file name
      if (pFlag) {
         fileMaster_.setParamFileName(std::string(pArg));
      }

      // If option -c, set command file name
      if (cFlag) {
         fileMaster_.setCommandFileName(std::string(cArg));
      }

      // If option -i, set path prefix for input files
      if (iFlag) {
         fileMaster_.setInputPrefix(std::string(iArg));
      }

      // If option -o, set path prefix for output files
      if (oFlag) {
         fileMaster_.setOutputPrefix(std::string(oArg));
      }

   }

   /*
   * Read parameters and initialize.
   */
   template <int D>
   void System<D>::readParameters(std::istream& in)
   {
      // Read the Mixture{ ... } block
      readParamComposite(in, mixture_);
      hasMixture_ = true;

      int nm = mixture_.nMonomer(); 
      int np = mixture_.nPolymer(); 
      int ns = mixture_.nSolvent(); 
      UTIL_CHECK(nm > 0);
      UTIL_CHECK(np >= 0);
      UTIL_CHECK(ns >= 0);
      UTIL_CHECK(np + ns > 0);

      // Initialize homogeneous object 
      // NOTE: THIS OBJECT IS NOT USED AT ALL.
      homogeneous_.setNMolecule(np+ns);
      homogeneous_.setNMonomer(nm);
      initHomogeneous();

      // Read the Interaction{ ... } block
      interaction().setNMonomer(nm);
      readParamComposite(in, interaction());

      // Read the Domain{ ... } block
      readParamComposite(in, domain_);

      mixture_.setMesh(domain_.mesh());
      mixture_.setupUnitCell(unitCell());

      // Allocate field array members of System
      allocateFieldsGrid();
      if (domain_.basis().isInitialized()) {
         allocateFieldsBasis();
      }

      // Optionally instantiate an Iterator object
      std::string className;
      bool isEnd;
      iteratorPtr_ = 
         iteratorFactoryPtr_->readObjectOptional(in, *this, className, 
                                                 isEnd);
      if (!iteratorPtr_) {
         Log::file() << "Notification: No iterator was constructed\n";
      }

      // Optionally instantiate a Sweep object
<<<<<<< HEAD
      if (iteratorPtr_) {
         sweepPtr_ = 
            sweepFactoryPtr_->readObjectOptional(in, *this, className, 
                                                 isEnd);
      }
=======
      sweepPtr_ = 
         sweepFactoryPtr_->readObjectOptional(in, *this, className, isEnd);

      // Optionally instantiate a Compressor object
      compressorPtr_ = 
         compressorFactoryPtr_->readObjectOptional(in, *this, className, isEnd);
>>>>>>> 5e48ecc1

   }

   /*
   * Read default parameter file.
   */
   template <int D>
   void System<D>::readParam(std::istream& in)
   {
      readBegin(in, className().c_str());
      readParameters(in);  
      readEnd(in);
   }

   /*
   * Read default parameter file.
   */
   template <int D>
   void System<D>::readParam()
   {  readParam(fileMaster_.paramFile()); }

   /*
   * Write parameter file, omitting any sweep block.
   */
   template <int D>
   void System<D>::writeParamNoSweep(std::ostream& out) const
   {
      out << "System{" << std::endl;
      mixture().writeParam(out);
      interaction().writeParam(out);
      domain_.writeParam(out);
      if (iteratorPtr_) {
         iterator().writeParam(out);
      }
      out << "}" << std::endl;
   }

   /*
   * Allocate memory for fields.
   */
   template <int D>
   void System<D>::allocateFieldsGrid()
   {
      // Preconditions 
      UTIL_CHECK(hasMixture_);
      int nMonomer = mixture_.nMonomer();
      UTIL_CHECK(nMonomer > 0);
      UTIL_CHECK(domain_.mesh().size() > 0);
      UTIL_CHECK(!isAllocatedRGrid_);

      // Alias for mesh dimensions
      IntVec<D> const & dimensions = domain_.mesh().dimensions();

      // Allocate w (chemical potential) fields
      w_.setNMonomer(nMonomer);
      w_.allocateRGrid(dimensions);

      // Allocate c (monomer concentration) fields
      c_.setNMonomer(nMonomer);
      c_.allocateRGrid(dimensions);

      h_.setNMonomer(nMonomer);

      // Allocate work space field arrays
      tmpFieldsRGrid_.allocate(nMonomer);
      tmpFieldsKGrid_.allocate(nMonomer);
      for (int i = 0; i < nMonomer; ++i) {
         tmpFieldsRGrid_[i].allocate(dimensions);
         tmpFieldsKGrid_[i].allocate(dimensions);
      }
      isAllocatedRGrid_ = true;
   }

   /*
   * Allocate memory for fields.
   */
   template <int D>
   void System<D>::allocateFieldsBasis()
   {
      // Preconditions and constants
      UTIL_CHECK(hasMixture_);
      const int nMonomer = mixture_.nMonomer();
      UTIL_CHECK(nMonomer > 0);
      UTIL_CHECK(isAllocatedRGrid_);
      UTIL_CHECK(domain_.basis().isInitialized());
      const int nBasis = domain_.basis().nBasis();
      UTIL_CHECK(nBasis > 0);

      w_.allocateBasis(nBasis);
      c_.allocateBasis(nBasis);

      // Temporary work fields 
      tmpFieldsBasis_.allocate(nMonomer);
      for (int i = 0; i < nMonomer; ++i) {
         tmpFieldsBasis_[i].allocate(nBasis);
      }
      isAllocatedBasis_ = true;
   }

   /*
   * Peek at field file header, initialize basis, allocate basis fields.
   */
   template <int D>
   void System<D>::allocateFieldsBasis(std::string filename)
   {
      UTIL_CHECK(hasMixture_);
      UTIL_CHECK(mixture_.nMonomer() > 0);

      // Open field file
      std::ifstream file;
      fileMaster_.openInputFile(filename, file);

      // Read field file header, and initialize basis if needed
      int nMonomer;
      UnitCell<D> unitCell;
      domain_.fieldIo().readFieldHeader(file, nMonomer, unitCell);
      // FieldIo::readFieldHeader initializes a basis if needed
      file.close();
      UTIL_CHECK(mixture_.nMonomer() == nMonomer);
      UTIL_CHECK(domain_.basis().isInitialized());
      UTIL_CHECK(domain_.basis().nBasis() > 0);

      // Allocate memory for fields
      allocateFieldsBasis(); 
   }

   /*
   * Read a filename string and echo to log file (used in readCommands).
   */
   template <int D>
   void System<D>::readEcho(std::istream& in, std::string& string) const
   {
      in >> string;
      Log::file() << " " << Str(string, 20) << std::endl;
   }

   
   /*
   * Read and execute commands from a specified command file.
   */
   template <int D>
   void System<D>::readCommands(std::istream &in) 
   {
      UTIL_CHECK(isAllocatedRGrid_);
      std::string command, filename, inFileName, outFileName;

      bool readNext = true;
      while (readNext) {

         in >> command;
         Log::file() << command <<std::endl;

         if (command == "FINISH") {
            Log::file() << std::endl;
            readNext = false;
         } else
         if (command == "READ_W_BASIS") {
            readEcho(in, filename);
            readWBasis(filename);
         } else
         if (command == "READ_W_RGRID") {
            readEcho(in, filename);
            readWRGrid(filename);
         } else
         if (command == "SET_UNIT_CELL") {
            UnitCell<D> unitCell;
            in >> unitCell;
            Log::file() << "   " << unitCell << std::endl;
            setUnitCell(unitCell);
         } else
         if (command == "READ_H_BASIS") {
            readEcho(in, filename);
            if (!h_.isAllocatedBasis()) {
               h_.allocateBasis(basis().nBasis());
            }
            if (!h_.isAllocatedRGrid()) {
               h_.allocateRGrid(mesh().dimensions());
            }
            h_.readBasis(filename, domain_.unitCell());
         } else
         if (command == "READ_H_RGRID") {
            readEcho(in, filename);
            if (!h_.isAllocatedRGrid()) {
               h_.allocateRGrid(mesh().dimensions());
            }
            h_.readRGrid(filename, domain_.unitCell());
         } else
         if (command == "READ_MASK_BASIS") {
            UTIL_CHECK(domain_.basis().isInitialized());
            readEcho(in, filename);
            if (!mask_.isAllocated()) {
               mask_.allocate(basis().nBasis(), mesh().dimensions());
            }
            mask_.readBasis(filename, domain_.unitCell());
         } else
         if (command == "READ_MASK_RGRID") {
            readEcho(in, filename);
            if (!mask_.isAllocated()) {
               mask_.allocate(basis().nBasis(), mesh().dimensions());
            }
            mask_.readBasis(filename, domain_.unitCell());
         } else
         if (command == "COMPUTE") {
            // Solve the modified diffusion equation, without iteration
            compute();
         } else
         if (command == "ITERATE") {
            // Attempt iteration to convergence
            bool isContinuation = false;
            int fail = iterate(isContinuation);
            if (fail) {
               readNext = false;
            }
         } else
         if (command == "SWEEP") {
            // Do a series of iterations.
            sweep();
         } else
         if (command == "COMPRESS") {
            // Impose incompressibility
            UTIL_CHECK(hasCompressor());
            compressor().compress();
         } else
         if (command == "WRITE_W_BASIS") {
            readEcho(in, filename);
            writeWBasis(filename);
         } else 
         if (command == "WRITE_W_RGRID") {
            readEcho(in, filename);
            writeWRGrid(filename);
         } else 
         if (command == "WRITE_C_BASIS") {
            readEcho(in, filename);
            writeCBasis(filename);
         } else
         if (command == "WRITE_C_RGRID") {
            readEcho(in, filename);
            writeCRGrid(filename);
         } else
         if (command == "WRITE_C_BLOCK_RGRID") {
            readEcho(in, filename);
            writeBlockCRGrid(filename);
         } else
         if (command == "WRITE_Q_SLICE") {
            int polymerId, blockId, directionId, segmentId;
            readEcho(in, filename);
            in >> polymerId;
            in >> blockId;
            in >> directionId;
            in >> segmentId;
            Log::file() << Str("polymer ID  ", 21) << polymerId << "\n"
                        << Str("block ID  ", 21) << blockId << "\n"
                        << Str("direction ID  ", 21) << directionId << "\n"
                        << Str("segment ID  ", 21) << segmentId << std::endl;
            writeQSlice(filename, polymerId, blockId, directionId, 
                                  segmentId);
         } else
         if (command == "WRITE_Q_TAIL") {
            readEcho(in, filename);
            int polymerId, blockId, directionId;
            in >> polymerId;
            in >> blockId;
            in >> directionId;
            Log::file() << Str("polymer ID  ", 21) << polymerId << "\n"
                        << Str("block ID  ", 21) << blockId << "\n"
                        << Str("direction ID  ", 21) << directionId << "\n";
            writeQTail(filename, polymerId, blockId, directionId);
         } else
         if (command == "WRITE_Q") {
            readEcho(in, filename);
            int polymerId, blockId, directionId;
            in >> polymerId;
            in >> blockId;
            in >> directionId;
            Log::file() << Str("polymer ID  ", 21) << polymerId << "\n"
                        << Str("block ID  ", 21) << blockId << "\n"
                        << Str("direction ID  ", 21) << directionId << "\n";
            writeQ(filename, polymerId, blockId, directionId);
         } else
         if (command == "WRITE_Q_ALL") {
            readEcho(in, filename);
            writeQAll(filename);
         } else
         if (command == "WRITE_PARAM") {
            readEcho(in, filename);
            std::ofstream file;
            fileMaster().openOutputFile(filename, file);
            writeParamNoSweep(file);
            file.close();
         } else
         if (command == "WRITE_THERMO") {
            readEcho(in, filename);
            std::ofstream file;
            fileMaster().openOutputFile(filename, file, 
                                        std::ios_base::app);
            writeThermo(file);
            file.close();
         } else
         if (command == "WRITE_STARS") {
            readEcho(in, filename);
            writeStars(filename);
         } else
         if (command == "WRITE_WAVES") {
            readEcho(in, filename);
            writeWaves(filename);
         } else 
         if (command == "WRITE_MASK_BASIS") {
            readEcho(in, filename);
            UTIL_CHECK(mask_.hasData());
            UTIL_CHECK(mask_.isSymmetric());
            fieldIo().writeFieldBasis(filename, mask_.basis(), unitCell());
         } else 
         if (command == "WRITE_MASK_RGRID") {
            readEcho(in, filename);
            UTIL_CHECK(mask_.hasData());
            fieldIo().writeFieldRGrid(filename, mask_.rgrid(), unitCell());
         } else 
         if (command == "WRITE_H_BASIS") {
            readEcho(in, filename);
            UTIL_CHECK(h_.hasData());
            UTIL_CHECK(h_.isSymmetric());
            fieldIo().writeFieldsBasis(filename, h_.basis(), unitCell());
         } else 
         if (command == "WRITE_H_RGRID") {
            readEcho(in, filename);
            UTIL_CHECK(h_.hasData());
            fieldIo().writeFieldsRGrid(filename, h_.rgrid(), unitCell());
         } else 
         if (command == "BASIS_TO_RGRID") {
            readEcho(in, inFileName);
            readEcho(in, outFileName);
            basisToRGrid(inFileName, outFileName);
         } else 
         if (command == "RGRID_TO_BASIS") {
            readEcho(in, inFileName);
            readEcho(in, outFileName);
            rGridToBasis(inFileName, outFileName);
         } else
         if (command == "KGRID_TO_RGRID") {
            readEcho(in, inFileName);
            readEcho(in, outFileName);
            kGridToRGrid(inFileName, outFileName);
         } else
         if (command == "RGRID_TO_KGRID") {
            readEcho(in, inFileName);
            readEcho(in, outFileName);
            rGridToKGrid(inFileName, outFileName);
         } else
         if (command == "BASIS_TO_KGRID") {
            readEcho(in, inFileName);
            readEcho(in, outFileName);
            basisToKGrid(inFileName, outFileName);
         } else
         if (command == "KGRID_TO_BASIS") {
            readEcho(in, inFileName);
            readEcho(in, outFileName);
            kGridToBasis(inFileName, outFileName);
         } else
         if (command == "CHECK_RGRID_SYMMETRY") {
            readEcho(in, inFileName);
            bool hasSymmetry;
            hasSymmetry = checkRGridFieldSymmetry(inFileName);
            if (hasSymmetry) {
               Log::file() 
                   << "Symmetry of r-grid file matches this space group." 
                   << std::endl;
            } else {
               Log::file() 
                   << "Symmetry of r-grid file does not match this space group" 
                   << std::endl
                   << "to within our error threshold of 1E-8."
                   << std::endl;
            }
         } else
         if (command == "GUESS_W_FROM_C") {
            readEcho(in, inFileName);
            readEcho(in, outFileName);
            guessWfromC(inFileName, outFileName);
         } else
         if (command == "COMPARE_BASIS") {

            // Get two filenames for comparison
            std::string filecompare1, filecompare2;
            readEcho(in, filecompare1);
            readEcho(in, filecompare2);
            
            DArray< DArray<double> > Bfield1, Bfield2;
            domain_.fieldIo().readFieldsBasis(filecompare1, Bfield1, 
                                      domain_.unitCell());
            domain_.fieldIo().readFieldsBasis(filecompare2, Bfield2, 
                                      domain_.unitCell());
            // Note: Bfield1 & Bfield2 are allocated by readFieldsBasis

            // Compare and output report
            compare(Bfield1, Bfield2);

         } else
         if (command == "COMPARE_RGRID") {
            // Get two filenames for comparison
            std::string filecompare1, filecompare2;
            readEcho(in, filecompare1);
            readEcho(in, filecompare2);
            
            DArray< RField<D> > Rfield1, Rfield2;
            domain_.fieldIo().readFieldsRGrid(filecompare1, Rfield1, 
                                              domain_.unitCell());
            domain_.fieldIo().readFieldsRGrid(filecompare2, Rfield2, 
                                              domain_.unitCell());
            // Note: Rfield1 and Rfield2 will be allocated by readFieldsRGrid

            // Compare and output report
            compare(Rfield1, Rfield2);

         } else
         {
            Log::file() << "Error: Unknown command  " 
                        << command << std::endl;
            readNext = false;
         }
      }
   }

   /*
   * Read and execute commands from the default command file.
   */
   template <int D>
   void System<D>::readCommands()
   {  
      if (fileMaster_.commandFileName().empty()) {
         UTIL_THROW("Empty command file name");
      }
      readCommands(fileMaster_.commandFile()); 
   }

   // Chemical Potential Field Modifier Functions

   /*
   * Read w-field in symmetry adapted basis format.
   */
   template <int D>
   void System<D>::readWBasis(const std::string & filename)
   {
      // If basis fields are not allocated, peek at field file header to 
      // get unit cell parameters, initialize basis and allocate fields.
      if (!isAllocatedBasis_) {
         allocateFieldsBasis(filename); 
      }

      // Read w fields
      w_.readBasis(filename, domain_.unitCell());
      mixture_.setupUnitCell(domain_.unitCell());
      hasCFields_ = false;
   }

   /*
   * Read w-fields in real-space grid (r-grid) format.
   */
   template <int D>
   void System<D>::readWRGrid(const std::string & filename)
   {

      // If basis fields are not allocated, peek at field file header to 
      // get unit cell parameters, initialize basis and allocate fields.
      if (!isAllocatedBasis_) {
         allocateFieldsBasis(filename); 
      }

      // Read w fields
      w_.readRGrid(filename, domain_.unitCell());
      mixture_.setupUnitCell(domain_.unitCell());
      hasCFields_ = false;
   }

   /*
   * Set new w-field values.
   */
   template <int D>
   void System<D>::setWBasis(DArray< DArray<double> > const & fields)
   {
      UTIL_CHECK(domain_.basis().isInitialized());
      UTIL_CHECK(isAllocatedBasis_);
      w_.setBasis(fields);
      hasCFields_ = false;
   }

   /*
   * Set new w-field values, using r-grid fields as inputs.
   */
   template <int D>
   void System<D>::setWRGrid(DArray<Field> const & fields)
   {
      UTIL_CHECK(isAllocatedRGrid_);
      w_.setRGrid(fields);
      hasCFields_ = false;
   }

   // Unit Cell Modifier / Setter 

   /*
   * Set parameters of the system unit cell.
   */
   template <int D>
   void System<D>::setUnitCell(UnitCell<D> const & unitCell)
   {
      domain_.setUnitCell(unitCell);
      mixture_.setupUnitCell(domain_.unitCell());
   }

   /*
   * Set state of the system unit cell.
   */
   template <int D>
   void 
   System<D>::setUnitCell(typename UnitCell<D>::LatticeSystem lattice,
                          FSArray<double, 6> const & parameters)
   {
      domain_.setUnitCell(lattice, parameters);
      mixture_.setupUnitCell(domain_.unitCell());
   }

   /*
   * Set parameters of the system unit cell.
   */
   template <int D>
   void System<D>::setUnitCell(FSArray<double, 6> const & parameters)
   {
      domain_.setUnitCell(parameters);
      mixture_.setupUnitCell(domain_.unitCell());
   }

   // Primary SCFT Computations

   /*
   * Solve MDE for current w-fields, without iteration.
   */
   template <int D>
   void System<D>::compute(bool needStress)
   {
      UTIL_CHECK(w_.isAllocatedRGrid());
      UTIL_CHECK(c_.isAllocatedRGrid());
      UTIL_CHECK(w_.hasData());

      // Solve the modified diffusion equation (without iteration)
      mixture_.compute(w_.rgrid(), c_.rgrid(), mask_.phiTot());
      hasCFields_ = true;

      // Compute stress if requested
      if (needStress) {
         mixture_.computeStress();
      }

      // If w fields are symmetric, compute basis componens for c-fields
      if (w_.isSymmetric()) {
         UTIL_CHECK(c_.isAllocatedBasis());
         domain_.fieldIo().convertRGridToBasis(c_.rgrid(), c_.basis());
      }

   }

   /*
   * Iteratively solve a SCFT problem for specified parameters.
   */
   template <int D>
   int System<D>::iterate(bool isContinuation)
   {
      UTIL_CHECK(iteratorPtr_);
      UTIL_CHECK(w_.hasData());
      UTIL_CHECK(w_.isSymmetric());
      hasCFields_ = false;

      Log::file() << std::endl;
      Log::file() << std::endl;

      // Call iterator (return 0 for convergence, 1 for failure)
      int error = iterator().solve(isContinuation);
      hasCFields_ = true;

      // If converged, compute related properties
      if (!error) {   
         if (!iterator().isFlexible()) {
            mixture().computeStress();
         }
         computeFreeEnergy();
         writeThermo(Log::file());
      }
      return error;
   }

   /*
   * Perform sweep along a line in parameter space.
   */
   template <int D>
   void System<D>::sweep()
   {
      UTIL_CHECK(w_.hasData());
      UTIL_CHECK(w_.isSymmetric());
      UTIL_CHECK(hasSweep());
      Log::file() << std::endl;
      Log::file() << std::endl;

      // Perform sweep
      sweepPtr_->sweep();
   }
   
   // Thermodynamic Properties

   /*
   * Compute Helmoltz free energy and pressure
   */
   template <int D>
   void System<D>::computeFreeEnergy()
   {
      UTIL_CHECK(domain_.basis().isInitialized());
      UTIL_CHECK(hasCFields_);
      UTIL_CHECK(w_.hasData());
      UTIL_CHECK(w_.isSymmetric());

      // Initialize to zero
      fHelmholtz_ = 0.0;
      fIdeal_ = 0.0;
      fInter_ = 0.0;
 
      double phi, mu;
      int np = mixture_.nPolymer();
      int ns = mixture_.nSolvent();

      // Compute polymer ideal gas contributions to fHelhmoltz_
      if (np > 0) {
         Polymer<D>* polymerPtr;
         double length;
         for (int i = 0; i < np; ++i) {
            polymerPtr = &mixture_.polymer(i);
            phi = polymerPtr->phi();
            mu = polymerPtr->mu();
            length = polymerPtr->length();
            // Recall: mu = ln(phi/q)
            if (phi > 1.0E-08) {
               fIdeal_ += phi*( mu - 1.0 )/length;
            }
         }
      }

      // Compute solvent ideal gas contributions to fHelhmoltz_
      if (ns > 0) {
         Solvent<D>* solventPtr;
         double size;
         for (int i = 0; i < ns; ++i) {
            solventPtr = &mixture_.solvent(i);
            phi = solventPtr->phi();
            mu = solventPtr->mu();
            size = solventPtr->size();
            if (phi > 1.0E-08) {
               fIdeal_ += phi*( mu - 1.0 )/size;
            }
         }
      }

      int nm  = mixture_.nMonomer();
      int nBasis = domain_.basis().nBasis();

      double temp(0.0);
      // Compute Legendre transform subtraction
      // Use expansion in symmetry-adapted orthonormal basis
      for (int i = 0; i < nm; ++i) {
         for (int k = 0; k < nBasis; ++k) {
            temp -= w_.basis(i)[k] * c_.basis(i)[k];
         }
      }

      // If the system has a mask, then the volume that should be used
      // in calculating free energy/pressure is the volume available to
      // the polymers, not the total unit cell volume. We thus divide
      // all terms that involve integrating over the unit cell volume by
      // mask().phiTot(), the volume fraction of the unit cell that is 
      // occupied by the polymers. This properly scales them to the 
      // correct value. fExt_, fInter_, and the Legendre transform 
      // component of fIdeal_ all require this scaling. If no mask is 
      // present, mask.phiTot() = 1 and no scaling occurs.
      temp /= mask().phiTot(); 
      fIdeal_ += temp;
      fHelmholtz_ += fIdeal_;

      // Compute contribution from external fields, if fields exist
      if (hasExternalFields()) {
         fExt_ = 0.0;
         for (int i = 0; i < nm; ++i) {
            for (int k = 0; k < nBasis; ++k) {
               fExt_ += h_.basis(i)[k] * c_.basis(i)[k];
            }
         }
         fExt_ /= mask().phiTot();
         fHelmholtz_ += fExt_;
      }

      // Compute excess interaction free energy [ phi^{T}*chi*phi ]
      double chi;
      for (int i = 0; i < nm; ++i) {
         for (int j = i + 1; j < nm; ++j) {
            chi = interaction().chi(i,j);
            for (int k = 0; k < nBasis; ++k) {
               fInter_ += chi * c_.basis(i)[k] * c_.basis(j)[k];
            }
         }
      }
      fInter_ /= mask().phiTot();
      fHelmholtz_ += fInter_;

      // Initialize pressure
      pressure_ = -fHelmholtz_;

      // Polymer corrections to pressure
      if (np > 0) {
         Polymer<D>* polymerPtr;
         double length;
         for (int i = 0; i < np; ++i) {
            polymerPtr = &mixture_.polymer(i);
            phi = polymerPtr->phi();
            mu = polymerPtr->mu();
            length = polymerPtr->length();
            if (phi > 1E-08) {
               pressure_ += mu * phi /length;
            }
         }
      }

      // Solvent corrections to pressure
      if (ns > 0) {
         Solvent<D>* solventPtr;
         double size;
         for (int i = 0; i < ns; ++i) {
            solventPtr = &mixture_.solvent(i);
            phi = solventPtr->phi();
            mu = solventPtr->mu();
            size = solventPtr->size();
            if (phi > 1E-08) {
               pressure_ += mu * phi /size;
            }
         }
      }

   }

   /*
   * Write thermodynamic properties to file.
   */
   template <int D>
   void System<D>::writeThermo(std::ostream& out) const
   {
      out << std::endl;
      out << "fHelmholtz    " << Dbl(fHelmholtz(), 18, 11) << std::endl;
      out << "pressure      " << Dbl(pressure(), 18, 11) << std::endl;
      out << std::endl;
      
      out << "Free energy components:" << std::endl;
      out << "fIdeal        " << Dbl(fIdeal_, 18, 11) << std::endl;
      out << "fInter        " << Dbl(fInter_, 18, 11) << std::endl;
      if (hasExternalFields()) {
         out << "fExt          " << Dbl(fExt_, 18, 11) << std::endl;
      }
      out << std::endl;

      int np = mixture_.nPolymer();
      int ns = mixture_.nSolvent();

      if (np > 0) {
         out << "Polymers:" << std::endl;
         out << "     "
             << "        phi         "
             << "        mu          " 
             << std::endl;
         for (int i = 0; i < np; ++i) {
            out << Int(i, 5) 
                << "  " << Dbl(mixture_.polymer(i).phi(),18, 11)
                << "  " << Dbl(mixture_.polymer(i).mu(), 18, 11)  
                << std::endl;
         }
         out << std::endl;
      }

      if (ns > 0) {
         out << "Solvents:" << std::endl;
         out << "     "
             << "        phi         "
             << "        mu          " 
             << std::endl;
         for (int i = 0; i < ns; ++i) {
            out << Int(i, 5) 
                << "  " << Dbl(mixture_.solvent(i).phi(),18, 11)
                << "  " << Dbl(mixture_.solvent(i).mu(), 18, 11)  
                << std::endl;
         }
         out << std::endl;
      }

   }

   /*
   * Initialize the homogeneous_ member object, which describes 
   * thermodynamics of a homogeneous reference system.
   */
   template <int D>
   void System<D>::initHomogeneous()
   {
      UTIL_CHECK(hasMixture_);

      // Set number of molecular species and monomers
      int nm = mixture_.nMonomer(); 
      int np = mixture_.nPolymer(); 
      int ns = mixture_.nSolvent(); 
      UTIL_CHECK(homogeneous_.nMolecule() == np + ns);
      UTIL_CHECK(homogeneous_.nMonomer() == nm);

      int i;   // molecule index
      int j;   // monomer index
 
      // Loop over polymer molecule species
      if (np > 0) {

         // Allocate array of clump sizes
         DArray<double> s;
         s.allocate(nm);
      
         int k;   // block or clump index
         int nb;  // number of blocks
         int nc;  // number of clumps

         // Loop over polymer species
         for (i = 0; i < np; ++i) {
   
            // Initial array of clump sizes for this polymer
            for (j = 0; j < nm; ++j) {
               s[j] = 0.0;
            }
   
            // Compute clump sizes for all monomer types.
            nb = mixture_.polymer(i).nBlock(); 
            for (k = 0; k < nb; ++k) {
               Block<D>& block = mixture_.polymer(i).block(k);
               j = block.monomerId();
               s[j] += block.length();
            }
    
            // Count the number of clumps of nonzero size
            nc = 0;
            for (j = 0; j < nm; ++j) {
               if (s[j] > 1.0E-8) {
                  ++nc;
               }
            }
            homogeneous_.molecule(i).setNClump(nc);
    
            // Set clump properties for this Homogeneous::Molecule
            k = 0; // Clump index
            for (j = 0; j < nm; ++j) {
               if (s[j] > 1.0E-8) {
                  homogeneous_.molecule(i).clump(k).setMonomerId(j);
                  homogeneous_.molecule(i).clump(k).setSize(s[j]);
                  ++k;
               }
            }
            homogeneous_.molecule(i).computeSize();
   
         }
      }

      // Add solvent contributions
      if (ns > 0) {
         double size;
         int monomerId;
         for (int is = 0; is < ns; ++is) {
            i = is + np;
            monomerId = mixture_.solvent(is).monomerId();
            size = mixture_.solvent(is).size();
            homogeneous_.molecule(i).setNClump(1);
            homogeneous_.molecule(i).clump(0).setMonomerId(monomerId);
            homogeneous_.molecule(i).clump(0).setSize(size);
            homogeneous_.molecule(i).computeSize();
         }
      }

   }

   // Output functions

   /*
   * Write w-fields in symmetry-adapted basis format. 
   */
   template <int D>
   void System<D>::writeWBasis(std::string const & filename) const
   {
      UTIL_CHECK(domain_.basis().isInitialized());
      UTIL_CHECK(isAllocatedBasis_);
      UTIL_CHECK(w_.hasData());
      UTIL_CHECK(w_.isSymmetric());
      domain_.fieldIo().writeFieldsBasis(filename, w_.basis(), 
                                         domain_.unitCell());
   }

   /*
   * Write w-fields in real space grid file format.
   */
   template <int D>
   void System<D>::writeWRGrid(const std::string & filename) const
   {
      UTIL_CHECK(isAllocatedRGrid_);
      UTIL_CHECK(w_.hasData());
      domain_.fieldIo().writeFieldsRGrid(filename, w_.rgrid(), 
                                         domain_.unitCell());
   }

   /*
   * Write all concentration fields in symmetry-adapted basis format.
   */
   template <int D>
   void System<D>::writeCBasis(const std::string & filename) const
   {
      UTIL_CHECK(domain_.basis().isInitialized());
      UTIL_CHECK(isAllocatedBasis_);
      UTIL_CHECK(hasCFields_);
      UTIL_CHECK(w_.isSymmetric());
      domain_.fieldIo().writeFieldsBasis(filename, c_.basis(), 
                                         domain_.unitCell());
   }

   /*
   * Write all concentration fields in real space (r-grid) format.
   */
   template <int D>
   void System<D>::writeCRGrid(const std::string & filename) const
   {
      UTIL_CHECK(isAllocatedRGrid_);
      UTIL_CHECK(hasCFields_);
      domain_.fieldIo().writeFieldsRGrid(filename, c_.rgrid(), 
                                         domain_.unitCell());
   }

   /*
   * Write all concentration fields in real space (r-grid) format, for 
   * each block (or solvent) individually rather than for each species.
   */
   template <int D>
   void System<D>::writeBlockCRGrid(const std::string & filename) const
   {
      UTIL_CHECK(isAllocatedRGrid_);
      UTIL_CHECK(hasCFields_);

      // Create and allocate the DArray of fields to be written
      DArray<Field> blockCFields;
      blockCFields.allocate(mixture_.nSolvent() + mixture_.nBlock());
      int n = blockCFields.capacity();
      for (int i = 0; i < n; i++) {
         blockCFields[i].allocate(domain_.mesh().dimensions());
      }

      // Get data from Mixture and write to file
      mixture_.createBlockCRGrid(blockCFields);
      domain_.fieldIo().writeFieldsRGrid(filename, blockCFields, 
                                         domain_.unitCell());
   }

   /*
   * Write the last time slice of the propagator in r-grid format.
   */
   template <int D>
   void System<D>::writeQSlice(const std::string & filename, 
                               int polymerId, int blockId, 
                               int directionId, int segmentId) 
   const
   {
      UTIL_CHECK(polymerId >= 0);
      UTIL_CHECK(polymerId < mixture_.nPolymer());
      Polymer<D> const& polymer = mixture_.polymer(polymerId);
      UTIL_CHECK(blockId >= 0);
      UTIL_CHECK(blockId < polymer.nBlock());
      UTIL_CHECK(directionId >= 0);
      UTIL_CHECK(directionId <= 1);
      Propagator<D> const & 
           propagator = polymer.propagator(blockId, directionId);
      RField<D> const& field = propagator.q(segmentId);
      domain_.fieldIo().writeFieldRGrid(filename, field, 
                                        domain_.unitCell());
   }

   /*
   * Write the last time slice of the propagator in r-grid format.
   */
   template <int D>
   void System<D>::writeQTail(const std::string & filename, 
                              int polymerId, int blockId, int directionId)
   const
   {
      UTIL_CHECK(polymerId >= 0);
      UTIL_CHECK(polymerId < mixture_.nPolymer());
      Polymer<D> const& polymer = mixture_.polymer(polymerId);
      UTIL_CHECK(blockId >= 0);
      UTIL_CHECK(blockId < polymer.nBlock());
      UTIL_CHECK(directionId >= 0);
      UTIL_CHECK(directionId <= 1);
      RField<D> const& 
            field = polymer.propagator(blockId, directionId).tail();
      domain_.fieldIo().writeFieldRGrid(filename, field, 
                                        domain_.unitCell());
   }

   /*
   * Write the propagator for a block and direction.
   */
   template <int D>
   void System<D>::writeQ(const std::string & filename, 
                          int polymerId, int blockId, int directionId)
   const
   {
      UTIL_CHECK(polymerId >= 0);
      UTIL_CHECK(polymerId < mixture_.nPolymer());
      Polymer<D> const& polymer = mixture_.polymer(polymerId);
      UTIL_CHECK(blockId >= 0);
      UTIL_CHECK(blockId < polymer.nBlock());
      UTIL_CHECK(directionId >= 0);
      UTIL_CHECK(directionId <= 1);
      Propagator<D> const& propagator 
                              = polymer.propagator(blockId, directionId);
      int ns = propagator.ns();

      // Open file
      std::ofstream file;
      fileMaster_.openOutputFile(filename, file);

      // Write header
      fieldIo().writeFieldHeader(file, 1, domain_.unitCell());
      file << "ngrid" << std::endl
           << "          " << domain_.mesh().dimensions() << std::endl
           << "nslice"    << std::endl
           << "          " << ns << std::endl;

      // Write data
      bool hasHeader = false;
      for (int i = 0; i < ns; ++i) {
          file << "slice " << i << std::endl;
          fieldIo().writeFieldRGrid(file, propagator.q(i), 
                                    domain_.unitCell(), hasHeader);
      }
   }

   /*
   * Write propagators for all blocks of all polymers to files.
   */
   template <int D>
   void System<D>::writeQAll(std::string const & basename)
   {
      std::string filename;
      int np, nb, ip, ib, id;
      np = mixture_.nPolymer();
      for (ip = 0; ip < np; ++ip) {
         //Polymer<D> const * polymerPtr = &mixture_.polymer(ip);
         //nb = polymerPtr->nBlock();
         nb = mixture_.polymer(ip).nBlock();
         for (ib = 0; ib < nb; ++ib) {
            for (id = 0; id < 2; ++id) {
               filename = basename;
               filename += "_";
               filename += toString(ip);
               filename += "_";
               filename += toString(ib);
               filename += "_";
               filename += toString(id);
               filename += ".rf";
               writeQ(filename, ip, ib, id);
            }
         }
      }
   }

   /*
   * Write description of symmetry-adapted stars and basis to file.
   */
   template <int D>
   void System<D>::writeStars(const std::string & outFileName) const
   {
      UTIL_CHECK(domain_.basis().isInitialized());
      std::ofstream outFile;
      fileMaster_.openOutputFile(outFileName, outFile);
      fieldIo().writeFieldHeader(outFile, mixture_.nMonomer(),
                                 domain_.unitCell());
      domain_.basis().outputStars(outFile);
   }

   /*
   * Write a list of waves and associated stars to file.
   */
   template <int D>
   void System<D>::writeWaves(const std::string & outFileName) const
   {
      UTIL_CHECK(domain_.basis().isInitialized());
      std::ofstream outFile;
      fileMaster_.openOutputFile(outFileName, outFile);
      fieldIo().writeFieldHeader(outFile, mixture_.nMonomer(), 
                                 domain_.unitCell());
      domain_.basis().outputWaves(outFile);
   }

   // Field conversion command functions

   /*
   * Convert fields from symmetry-adpated basis to real-space grid format.
   */
   template <int D>
   void System<D>::basisToRGrid(const std::string & inFileName,
                                const std::string & outFileName)
   {
      // If basis fields are not allocated, peek at field file header to 
      // get unit cell parameters, initialize basis and allocate fields.
      if (!isAllocatedBasis_) {
         allocateFieldsBasis(inFileName); 
      }

      // Read, convert, and write fields
      UnitCell<D> tmpUnitCell;
      fieldIo().readFieldsBasis(inFileName, tmpFieldsBasis_, tmpUnitCell);
      fieldIo().convertBasisToRGrid(tmpFieldsBasis_, tmpFieldsRGrid_);
      fieldIo().writeFieldsRGrid(outFileName, tmpFieldsRGrid_, 
                                 tmpUnitCell);
   }

   /*
   * Convert fields from real-space grid to symmetry-adapted basis format.
   */
   template <int D>
   void System<D>::rGridToBasis(const std::string & inFileName,
                                const std::string & outFileName) 
   {
      // If basis fields are not allocated, peek at field file header to 
      // get unit cell parameters, initialize basis and allocate fields.
      if (!isAllocatedBasis_) {
         allocateFieldsBasis(inFileName); 
      }

      // Read, convert and write fields
      UnitCell<D> tmpUnitCell;
      fieldIo().readFieldsRGrid(inFileName, tmpFieldsRGrid_, tmpUnitCell);
      fieldIo().convertRGridToBasis(tmpFieldsRGrid_, tmpFieldsBasis_);
      fieldIo().writeFieldsBasis(outFileName, tmpFieldsBasis_, tmpUnitCell);
   }

   /*
   * Convert fields from Fourier (k-grid) to real-space (r-grid) format.
   */
   template <int D>
   void System<D>::kGridToRGrid(const std::string & inFileName,
                                const std::string& outFileName)
   {
      // If basis fields are not allocated, peek at field file header to 
      // get unit cell parameters, initialize basis and allocate fields.
      if (!isAllocatedBasis_) {
         allocateFieldsBasis(inFileName); 
      }

      // Read, convert and write fields
      UnitCell<D> tmpUnitCell;
      fieldIo().readFieldsKGrid(inFileName, tmpFieldsKGrid_, tmpUnitCell);
      for (int i = 0; i < mixture_.nMonomer(); ++i) {
         domain_.fft().inverseTransform(tmpFieldsKGrid_[i], 
                                        tmpFieldsRGrid_[i]);
      }
      fieldIo().writeFieldsRGrid(outFileName, tmpFieldsRGrid_, 
                                 tmpUnitCell);
   }

   /*
   * Convert fields from real-space (r-grid) to Fourier (k-grid) format.
   */
   template <int D>
   void System<D>::rGridToKGrid(const std::string & inFileName,
                                const std::string & outFileName)
   {
      // If basis fields are not allocated, peek at field file header to 
      // get unit cell parameters, initialize basis and allocate fields.
      if (!isAllocatedBasis_) {
         allocateFieldsBasis(inFileName); 
      }

      // Read, convert and write fields
      UnitCell<D> tmpUnitCell;
      fieldIo().readFieldsRGrid(inFileName, tmpFieldsRGrid_, 
                                tmpUnitCell);
      for (int i = 0; i < mixture_.nMonomer(); ++i) {
         domain_.fft().forwardTransform(tmpFieldsRGrid_[i], 
                                        tmpFieldsKGrid_[i]);
      }
      domain_.fieldIo().writeFieldsKGrid(outFileName, tmpFieldsKGrid_, 
                                         tmpUnitCell);
   }

   /*
   * Convert fields from Fourier (k-grid) to symmetry-adapted basis format.
   */
   template <int D>
   void System<D>::kGridToBasis(const std::string & inFileName,
                                const std::string& outFileName)
   {
      // If basis fields are not allocated, peek at field file header to 
      // get unit cell parameters, initialize basis and allocate fields.
      if (!isAllocatedBasis_) {
         allocateFieldsBasis(inFileName); 
      }

      // Read, convert and write fields
      UnitCell<D> tmpUnitCell;
      domain_.fieldIo().readFieldsKGrid(inFileName, tmpFieldsKGrid_, 
                                        tmpUnitCell);
      domain_.fieldIo().convertKGridToBasis(tmpFieldsKGrid_, 
                                            tmpFieldsBasis_);
      domain_.fieldIo().writeFieldsBasis(outFileName, 
                                         tmpFieldsBasis_, tmpUnitCell);
   }

   /*
   * Convert fields from symmetry-adapted basis to Fourier (k-grid) format.
   */
   template <int D>
   void System<D>::basisToKGrid(const std::string & inFileName,
                                const std::string & outFileName) 
   {
      // If basis fields are not allocated, peek at field file header to 
      // get unit cell parameters, initialize basis and allocate fields.
      if (!isAllocatedBasis_) {
         allocateFieldsBasis(inFileName); 
      }

      // Read, convert and write fields
      UnitCell<D> tmpUnitCell;
      domain_.fieldIo().readFieldsBasis(inFileName, 
                                        tmpFieldsBasis_, tmpUnitCell);
      domain_.fieldIo().convertBasisToKGrid(tmpFieldsBasis_, 
                                            tmpFieldsKGrid_);
      domain_.fieldIo().writeFieldsKGrid(outFileName,  
                                         tmpFieldsKGrid_, tmpUnitCell);
   }

   /*
   * Convert fields from real-space grid to symmetry-adapted basis format.
   */
   template <int D>
   bool System<D>::checkRGridFieldSymmetry(const std::string & inFileName) 
   {
      // If basis fields are not allocated, peek at field file header to 
      // get unit cell parameters, initialize basis and allocate fields.
      if (!isAllocatedBasis_) {
         allocateFieldsBasis(inFileName); 
      }

      // Read fields
      UnitCell<D> tmpUnitCell;
      domain_.fieldIo().readFieldsRGrid(inFileName, 
                                        tmpFieldsRGrid_, tmpUnitCell);

      // Check symmetry for all fields
      for (int i = 0; i < mixture_.nMonomer(); ++i) {
         bool symmetric;
         symmetric = domain_.fieldIo().hasSymmetry(tmpFieldsRGrid_[i]);
         if (!symmetric) {
            return false;
         }
      }
      return true;

   }

   /*
   * Compare two fields in basis format.
   */ 
   template <int D>
   void System<D>::compare(const DArray< DArray<double> > field1, 
                           const DArray< DArray<double> > field2)
   {
      BFieldComparison comparison(1);
      comparison.compare(field1,field2);

      Log::file() << "\n Basis expansion field comparison results" 
                  << std::endl;
      Log::file() << "     Maximum Absolute Difference:   " 
                  << comparison.maxDiff() << std::endl;
      Log::file() << "     Root-Mean-Square Difference:   " 
                  << comparison.rmsDiff() << "\n" << std::endl;
   }

   /*
   * Compare two fields in coordinate grid format.
   */ 
   template <int D>
   void System<D>::compare(const DArray< RField<D> > field1, 
                           const DArray< RField<D> > field2)
   {
      RFieldComparison<D> comparison;
      comparison.compare(field1, field2);

      Log::file() << "\n Real-space field comparison results" 
                  << std::endl;
      Log::file() << "     Maximum Absolute Difference:   " 
                  << comparison.maxDiff() << std::endl;
      Log::file() << "     Root-Mean-Square Difference:   " 
                  << comparison.rmsDiff() << "\n" << std::endl;
   }

   /*
   * Construct guess for omega (w-field) from rho (c-field).
   *
   * Modifies wFields and wFieldsRGrid and outputs wFields.
   */
   template <int D>
   void System<D>::guessWfromC(std::string const & inFileName, 
                               std::string const & outFileName)
   {
      const int nm = mixture_.nMonomer();
      UTIL_CHECK(nm > 0);

      // If basis fields are not allocated, peek at field file header to 
      // get unit cell parameters, initialize basis and allocate fields.
      if (!isAllocatedBasis_) {
         allocateFieldsBasis(inFileName); 
      }
      const int nb = domain_.basis().nBasis();
      UTIL_CHECK(nb > 0);

      // Read c fields and set unit cell
      domain_.fieldIo().readFieldsBasis(inFileName, tmpFieldsBasis_, 
                                        domain_.unitCell());

      DArray<double> wtmp;
      wtmp.allocate(nm);

      // Compute w fields from c fields
      int i, j, k;
      for (i = 0; i < nb; ++i) {
         for (j = 0; j < nm;  ++j) {
            wtmp[j] = 0.0;
            for (k = 0; k < nm; ++k) {
               wtmp[j] += interaction().chi(j,k)*tmpFieldsBasis_[k][i];
            }
         }
         for (j = 0; j < nm;  ++j) {
            tmpFieldsBasis_[j][i] = wtmp[j];
         }
      }

      // Set initial guess, and write to file
      w_.setBasis(tmpFieldsBasis_);
      domain_.fieldIo().writeFieldsBasis(outFileName, w_.basis(), 
                                         domain_.unitCell());

      hasCFields_ = false;
   }

} // namespace Pspc
} // namespace Pscf
#endif<|MERGE_RESOLUTION|>--- conflicted
+++ resolved
@@ -71,12 +71,8 @@
       fHelmholtz_(0.0),
       pressure_(0.0),
       hasMixture_(false),
-<<<<<<< HEAD
       isAllocatedRGrid_(false),
       isAllocatedBasis_(false)
-=======
-      isAllocated_(false)
->>>>>>> 5e48ecc1
    {  
       setClassName("System"); 
       domain_.setFileMaster(fileMaster_);
@@ -243,20 +239,15 @@
       }
 
       // Optionally instantiate a Sweep object
-<<<<<<< HEAD
       if (iteratorPtr_) {
          sweepPtr_ = 
             sweepFactoryPtr_->readObjectOptional(in, *this, className, 
                                                  isEnd);
       }
-=======
-      sweepPtr_ = 
-         sweepFactoryPtr_->readObjectOptional(in, *this, className, isEnd);
 
       // Optionally instantiate a Compressor object
       compressorPtr_ = 
          compressorFactoryPtr_->readObjectOptional(in, *this, className, isEnd);
->>>>>>> 5e48ecc1
 
    }
 
