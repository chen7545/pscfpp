--- conflicted
+++ resolved
@@ -758,10 +758,7 @@
       mixture_.setupUnitCell(domain_.unitCell());
       hasCFields_ = false;
       hasFreeEnergy_ = false;
-<<<<<<< HEAD
       hasMcHamiltonian_ = false;
-=======
->>>>>>> 6e093f67
    }
 
    /*
@@ -783,10 +780,7 @@
       mixture_.setupUnitCell(domain_.unitCell());
       hasCFields_ = false;
       hasFreeEnergy_ = false;
-<<<<<<< HEAD
       hasMcHamiltonian_ = false;
-=======
->>>>>>> 6e093f67
    }
 
    /*
@@ -800,10 +794,7 @@
       w_.setBasis(fields);
       hasCFields_ = false;
       hasFreeEnergy_ = false;
-<<<<<<< HEAD
       hasMcHamiltonian_ = false;
-=======
->>>>>>> 6e093f67
    }
 
    /*
@@ -816,10 +807,7 @@
       w_.setRGrid(fields);
       hasCFields_ = false;
       hasFreeEnergy_ = false;
-<<<<<<< HEAD
       hasMcHamiltonian_ = false;
-=======
->>>>>>> 6e093f67
    }
 
    // Unit Cell Modifier / Setter 
@@ -901,11 +889,8 @@
       UTIL_CHECK(iteratorPtr_);
       UTIL_CHECK(w_.hasData());
       UTIL_CHECK(w_.isSymmetric());
-<<<<<<< HEAD
-=======
       hasCFields_ = false;
       hasFreeEnergy_ = false;
->>>>>>> 6e093f67
 
       Log::file() << std::endl;
       Log::file() << std::endl;
@@ -1751,10 +1736,7 @@
 
       hasCFields_ = false;
       hasFreeEnergy_ = false;
-<<<<<<< HEAD
       hasMcHamiltonian_ = false;
-=======
->>>>>>> 6e093f67
    }
 
 } // namespace Pspc
