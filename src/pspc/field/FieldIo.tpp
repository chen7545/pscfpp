--- conflicted
+++ resolved
@@ -1006,92 +1006,32 @@
                                     UnitCell<D>& unitCell) 
    const
    {
+      // Preconditions
+      UTIL_CHECK(latticePtr_);
+      UTIL_CHECK(groupNamePtr_);
+      if (lattice() == UnitCell<D>::Null) {
+         UTIL_CHECK(unitCell.nParameter() == 0);
+      } else {
+         UTIL_CHECK(unitCell.lattice() == lattice());
+         UTIL_CHECK(unitCell.nParameter() > 0);
+      } 
 
       // Read field header to set unitCell, groupNameIn, nMonomer
       int ver1, ver2;
       std::string groupNameIn;
 
-      // if the unit cell that was passed into this function was set 
-      // (if nParameter > 0), then we will check that the field header
-      // data matches the data that was originally in the unitCell
-      bool checkHeader(false);
-      UnitCell<D> tempUnitCell;
-      if (unitCell.nParameter() > 0) { // if unitCell input has been set
-         tempUnitCell = unitCell;      // make duplicate unit cell
-         checkHeader = true;
-      }
-
       Pscf::readFieldHeader(in, ver1, ver2, unitCell, 
                             groupNameIn, nMonomer);
-<<<<<<< HEAD
       // Note: Function definition in pscf/crystal/UnitCell.tpp
 
-      // Check that field header data matches data that was originally
-      // in the unit cell. Print a warning if lattice parameters were
-      // updated.
-      if (checkHeader) {
-
-         // Check whether crystal system matches expectation
-         if (unitCell.lattice() != tempUnitCell.lattice()) {
-            Log::file() << std::endl 
-               << "Mismatched crystal systems in FieldIo::readFieldHeader: \n" 
-               << "  Expected crystal system : " << tempUnitCell.lattice() 
-               << "\n  Field file header       : " << unitCell.lattice() 
-               << std::endl;
-            UTIL_THROW("Mismatched crystal system in field file header");
-         }
-
-         // Check whether lattice parameters match expectation
-         if (unitCell.nParameter() != tempUnitCell.nParameter()) {
-
-            // Check if nParameters is matched
-            Log::file() << std::endl 
-               << "Mismatched number of lattice parameters in "
-               << "FieldIo::readFieldHeader: \n" 
-               << "  Expected N_cell_param : " << tempUnitCell.nParameter()
-               << "\n  Field file header     : " << unitCell.nParameter() 
-               << std::endl;
-            UTIL_THROW("Mismatched N_cell_param value in field file header");
-         
-         } else {
-            
-            // Check whether lattice parameters have been updated
-            bool changed = false;
-            for (int i = 0; i < unitCell.nParameter(); i++) {
-               if (unitCell.parameter(i) - tempUnitCell.parameter(i) > 1e-6) {
-                  changed = true;
-                  break;
-               }
-            }
-
-            if (changed) {
-               // Print notice that lattice parameters are being overwritten
-               Log::file() << std::endl
-                  << "Using lattice parameters from field file header.\n"
-                  << "Discarding previous lattice parameters." << std::endl;
-            }
-
-         }
-
-         // Check whether space group matches expectation
-         if (groupNameIn != groupName()) {
-            Log::file() << std::endl 
-               << "Mismatched group names in FieldIo::readFieldHeader: \n" 
-               << "  Expected group name : " << groupName() << "\n"
-               << "  Field file header   : " << groupNameIn << "\n"
-               << std::endl;
-            UTIL_THROW("Mismatched space group name in field file header");
-         }
-
-=======
-      // Note: Function defined in pscf/crystal/UnitCell.tpp
+      // Checks of data from header
       UTIL_CHECK(ver1 == 1);
       UTIL_CHECK(ver2 == 0);
       UTIL_CHECK(unitCell.isInitialized());
       UTIL_CHECK(unitCell.lattice() != UnitCell<D>::Null);
+      UTIL_CHECK(unitCell.nParameter() > 0);
 
       // Validate or initialize lattice type
-      UTIL_CHECK(latticePtr_);
       if (lattice() == UnitCell<D>::Null) {
          lattice() = unitCell.lattice();
       } else {
@@ -1104,11 +1044,9 @@
                << "\n";
             UTIL_THROW("Mismatched lattice types");
          }
->>>>>>> 43df2e06
       }
 
       // Validate or initialize group name
-      UTIL_CHECK(groupNamePtr_);
       if (groupName() == "") {
          groupName() = groupNameIn;
       } else {
