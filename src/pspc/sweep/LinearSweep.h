--- conflicted
+++ resolved
@@ -8,16 +8,8 @@
 * Distributed under the terms of the GNU General Public License.
 */
 
-<<<<<<< HEAD
-#include "Sweep.h"      // base class
-#include <pspc/solvers/Block.h>
-#include <pspc/solvers/Mixture.h>
-#include <pspc/solvers/Polymer.h>
-#include <pscf/inter/ChiInteraction.h>
-=======
 #include "Sweep.h"            // base class
 #include "SweepParameter.h"   // member 
->>>>>>> 6efd9bdc
 #include <util/global.h>
 #include <iostream>
 
