--- conflicted
+++ resolved
@@ -103,21 +103,12 @@
    template <int D>
    void System<D>::setOptions(int argc, char **argv)
    {
-<<<<<<< HEAD
-      bool eflag = false;  // echo
-      bool pFlag = false;  // param file
-      bool cFlag = false;  // command file
-      bool iFlag = false;  // input prefix
-      bool oFlag = false;  // output prefix
-      bool tFlag = false;  // GPU input threads (maximum # of threads/block)
-=======
       bool eflag = false; // echo
       bool pFlag = false; // param file
       bool cFlag = false; // command file
       bool iFlag = false; // input prefix
       bool oFlag = false; // output prefix
       bool tFlag = false; // GPU input threads (max. # of threads per block)
->>>>>>> 77c7d3dd
       char* pArg = 0;
       char* cArg = 0;
       char* iArg = 0;
@@ -228,13 +219,8 @@
       // Initialize iterator
       std::string className;
       bool isEnd;
-<<<<<<< HEAD
-      iteratorPtr_= iteratorFactoryPtr_->readObject(in, *this, 
-                                                   className, isEnd);
-=======
       iteratorPtr_
             = iteratorFactoryPtr_->readObject(in, *this, className, isEnd);
->>>>>>> 77c7d3dd
       if (!iteratorPtr_) {
          std::string msg = "Unrecognized Iterator subclass name ";
          msg += className;
