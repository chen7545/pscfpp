--- conflicted
+++ resolved
@@ -159,13 +159,9 @@
       using Simulator<D>::fieldHamiltonian_;
       using Simulator<D>::hasHamiltonian_;
       using Simulator<D>::iStep_;
-<<<<<<< HEAD
       using Simulator<D>::iTotalStep_;
       using Simulator<D>::state_;
-
-=======
       using Simulator<D>::seed_;
->>>>>>> 72e2c769
 
    private:
 
