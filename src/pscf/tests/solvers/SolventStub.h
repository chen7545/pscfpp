#ifndef PSCF_SOLVENT_STUB_H
#define PSCF_SOLVENT_STUB_H

/*
* PSCF - Polymer Self-Consistent Field Theory
*
* Copyright 2016 - 2019, The Regents of the University of Minnesota
* Distributed under the terms of the GNU General Public License.
*/

<<<<<<< HEAD
#include <pscf/chem/Species.h>
#include <util/param/ParamComposite.h>
=======
>>>>>>> e371f617
#include "PropagatorStub.h"
#include <pscf/chem/Species.h>

namespace Pscf
{ 

<<<<<<< HEAD
   class SolventStub : public Species, ParamComposite
=======
   class SolventStub : public Species
>>>>>>> e371f617
   {

   public:

      SolventStub()
      {  setClassName("Solvent"); }

      void compute(PropagatorStub::WField const &)
      {}

   };

} 
#endif<|MERGE_RESOLUTION|>--- conflicted
+++ resolved
@@ -8,22 +8,13 @@
 * Distributed under the terms of the GNU General Public License.
 */
 
-<<<<<<< HEAD
 #include <pscf/chem/Species.h>
 #include <util/param/ParamComposite.h>
-=======
->>>>>>> e371f617
-#include "PropagatorStub.h"
-#include <pscf/chem/Species.h>
 
 namespace Pscf
 { 
 
-<<<<<<< HEAD
-   class SolventStub : public Species, ParamComposite
-=======
-   class SolventStub : public Species
->>>>>>> e371f617
+   class SolventStub : public Species, public ParamComposite
    {
 
    public:
