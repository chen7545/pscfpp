#ifndef PSCF_INT_VEC_H
#define PSCF_INT_VEC_H

/*
* PSCF - Polymer Self-Consistent Field Theory
*
* Copyright 2016, The Regents of the University of Minnesota
* Distributed under the terms of the GNU General Public License.
*/

#include "Vec.h"
#include <iostream>
#include <util/global.h>

namespace Pscf
{

   /**
   * An IntVec<D, T> is a D-component vector of elements of integer type T.
   *
   * Default of type T is T = int.
   *
   * \ingroup Pscf_Math_Module
   */
   template <int D, typename T = int>
   class IntVec : public Vec<D, T>
   {

   public:

      /// \name Constructors
      //@{

      /**
      * Default constructor
      */
      IntVec<D, T>()
        : Vec<D, T>()
      {}

      /**
      * Copy constructor
      *
      * \param v IntVec<D, T> to be copied
      */
      IntVec<D, T>(const IntVec<D, T>& v)
       : Vec<D, T>(v)
      {}

      /**
      * Construct from C array.
      *
      * \param v C array to be copied
      */
      IntVec<D, T>(T const * v)
       : Vec<D, T>(v)
      {}

      /**
      * Constructor, initialize all elements to a scalar value.
      *
      * \param s scalar initial value for all elements.
      */
      explicit IntVec<D, T>(T s)
       : Vec<D, T>(s)
      {}

      /// Width of field per Cartesian coordinate in stream IO
      static const int Width = 25;

   private:

      //template 
      // friend std::istream& operator >> (std::istream& in, IntVec<D, T> &vector);

      //template 
      //friend std::ostream& operator << (std::ostream& in, IntVec<D, T> &vector);

   };

   // Friend functions and operators
   
   /**
   * istream extractor for a IntVec<D, T>.
   *
   * Input elements of a vector from stream, without line breaks.
   *
   * \param in  input stream
   * \param vector  IntVec<D, T> to be read from stream
   * \return modified input stream
   */
   template <int D, typename T>
   std::istream& operator >> (std::istream& in, IntVec<D, T> &vector)
   {
      for (int i = 0; i < D; ++i) {
         in >> vector[i];
      }
      return in;
   }

   /**
   * ostream inserter for a IntVec<D, T>.
   *
   * Output a IntVec<D, T> to an ostream, without line breaks.
   *
   * Output elements of a vector to stream, without line breaks.
   * \param  out  output stream
   * \param  vector  IntVec<D, T> to be written to stream
   * \return modified output stream
   */
   template <int D, typename T>
   std::ostream& operator << (std::ostream& out, const IntVec<D, T> &vector) 
   {
      for (int i = 0; i < D; ++i) {
         out.width(IntVec<D, T>::Width);
         out << vector[i];
      }
      return out;
   }

   /**
   * Equality of two IntVec<D> objects.
   *
   * \return true if v1 == v2, false otherwise.
   */
   template <int D, typename T>
   inline 
   bool operator == (const IntVec<D, T>& v1, const IntVec<D, T>& v2) 
   {
      for (int i = 0; i < D; ++i) {
         if (v1[i] != v2[i]) {
            return false;
         }
      }
      return true;
   }
   
   /**
   * Equality of an IntVec<D> and a Vec<D, T>
   *
   * \return true if v1 == v2, false otherwise.
   */
   template <int D, typename T>
   inline 
   bool operator == (const IntVec<D, T>& v1, const Vec<D, T>& v2) 
   {
      for (int i = 0; i < D; ++i) {
         if (v1[i] != v2[i]) {
            return false;
         }
      }
      return true;
   }
   
   /**
   * Equality of an Vec<D, T> and an IntVec<D, T>
   *
   * \return true if v1 == v2, false otherwise.
   */
   template <int D, typename T>
   inline 
   bool operator == (const Vec<D, T>& v1, const IntVec<D, T>& v2) 
   {  return (v2 == v1); }

   /**
   * Inequality of two IntVec<D, T> objects.
   *
   * \return true if v1 != v2, false if v1 == v2.
   */
   template <int D, typename T>
   inline
   bool operator != (const IntVec<D, T>& v1, const IntVec<D, T>& v2) 
   { return !(v1 == v2); }
   
   /**
<<<<<<< HEAD
   * Less than comparison for two IntVec<D, T>s.
   *
   * \return true if v1 < v2, false otherwise.
   */
   template <int D, typename T>
   inline 
   bool operator < (const IntVec<D, T>& v1, const IntVec<D, T>& v2) 
   {
      for (int i = 0; i < D; ++i) {
         if (v1[i] > v2[i]) {
           return false;
         } else 
         if (v1[i] < v2[i]) {
            return true;
         } 
      }
      return false;
   }
   
   /**
   * Greater than comparison for two IntVec<D, T>s.
   *
   * \return true if v1 > v2, false otherwise.
   */
   template <int D, typename T>
   inline 
   bool operator > (const IntVec<D, T>& v1, const IntVec<D, T>& v2) 
   {
      for (int i = 0; i < D; ++i) {
         if (v1[i] < v2[i]) {
           return false;
         } else 
         if (v1[i] > v2[i]) {
            return true;
         } 
      }
      return false;
   }
   
=======
   * Inequality of an IntVec<D> and a Vec<D, T>
   *
   * \return true if v1 == v2, false otherwise.
   */
   template <int D, typename T>
   inline 
   bool operator != (const IntVec<D, T>& v1, const Vec<D, T>& v2) 
   {  return !(v1 == v2); }

   /**
   * Equality of an Vec<D, T> and an IntVec<D, T>
   *
   * \return true if v1 == v2, false otherwise.
   */
   template <int D, typename T>
   inline 
   bool operator != (const Vec<D, T>& v1, const IntVec<D, T>& v2) 
   {  return !(v2 == v1); }

>>>>>>> bc431ab5
}
#endif<|MERGE_RESOLUTION|>--- conflicted
+++ resolved
@@ -173,7 +173,26 @@
    { return !(v1 == v2); }
    
    /**
-<<<<<<< HEAD
+   * Inequality of an IntVec<D> and a Vec<D, T>
+   *
+   * \return true if v1 == v2, false otherwise.
+   */
+   template <int D, typename T>
+   inline 
+   bool operator != (const IntVec<D, T>& v1, const Vec<D, T>& v2) 
+   {  return !(v1 == v2); }
+
+   /**
+   * Equality of an Vec<D, T> and an IntVec<D, T>
+   *
+   * \return true if v1 == v2, false otherwise.
+   */
+   template <int D, typename T>
+   inline 
+   bool operator != (const Vec<D, T>& v1, const IntVec<D, T>& v2) 
+   {  return !(v2 == v1); }
+
+   /**
    * Less than comparison for two IntVec<D, T>s.
    *
    * \return true if v1 < v2, false otherwise.
@@ -213,26 +232,5 @@
       return false;
    }
    
-=======
-   * Inequality of an IntVec<D> and a Vec<D, T>
-   *
-   * \return true if v1 == v2, false otherwise.
-   */
-   template <int D, typename T>
-   inline 
-   bool operator != (const IntVec<D, T>& v1, const Vec<D, T>& v2) 
-   {  return !(v1 == v2); }
-
-   /**
-   * Equality of an Vec<D, T> and an IntVec<D, T>
-   *
-   * \return true if v1 == v2, false otherwise.
-   */
-   template <int D, typename T>
-   inline 
-   bool operator != (const Vec<D, T>& v1, const IntVec<D, T>& v2) 
-   {  return !(v2 == v1); }
-
->>>>>>> bc431ab5
 }
 #endif