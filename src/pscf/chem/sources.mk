--- conflicted
+++ resolved
@@ -1,15 +1,9 @@
 pscf_chem_= \
   pscf/chem/Monomer.cpp \
   pscf/chem/Vertex.cpp \
-<<<<<<< HEAD
-  pscf/chem/BlockDescriptor.cpp \
-  pscf/chem/SolventDescriptor.cpp \
-=======
   pscf/chem/Edge.cpp \
+  pscf/chem/Species.cpp \
   pscf/chem/SolventSpecies.cpp \
-  pscf/chem/PolymerType.cpp \
->>>>>>> 59196127
-  pscf/chem/Species.cpp \
   pscf/chem/PolymerType.cpp \
   pscf/chem/PolymerModel.cpp \
   pscf/chem/Debye.cpp 
