Top level classes for pseudospectral code:

template <int D, class FFT> 
class System
{
   Mixture
   UnitCell<D>
   Mesh<D>
   FFT
   SpaceGroup<D>
   Basis<D>
   DArray<WField> WFields 
   DArray<CField> CFields
}

------------------------------------------------------------------
Supporting utility classes and functions in PSCF:

class RealVec<int D> -> templated variant of Util::Vector class
class IntVec<int D> -> templated variant of Util::IntVector class

------------------------------------------------------------------
template <int D>
class UnitCell - description of crystallographic unit cell

   Has: 

     Unit cell parameters
     Bravais and reciprocal lattice bases

  Provides:

    Computation of q^2 for InvVec<D> wavevector. 
------------------------------------------------------------------
template <int D>
class Mesh - Description of spatial mesh

    Has: 

      Number of grid points in each direction.

    Provides:

      Shifting of IntVector<D> positions into primary cell.

      Conversion between IntVector<D> positions and 
      integer array indices.

      Shift first Brillouin zone (minimum norm image), given 
      a UnitCell argument.

------------------------------------------------------------------
template <int D>
class FFT - Wrapper for FFT library.

    Has:
 
       Pointer to Mesh

       Typedefs for RField and KField types.

    Provides:

       function to convert RField to KField
       function to convert KField to RField

------------------------------------------------------------------
template <int D, int T>
class RField -> representation of real space field as an array

    Question: Use a simple 1D array with external conversions, 
    or have class provide access by IntVector as well as by 
    vector?

    Proposal: Has a pointer to Mesh, to allow possibility of
    internal conversions.
------------------------------------------------------------------
template <int D, int T>
class KField -> representation of Fourier space field

    Comment: This field will need to provide some acess to
    Fourier components as complex numbers. Do we base this
    on a DArray<std::complex> ?

    How we hide internal representation, to allow use of
    special representation of transform of a real field?

    Question: If we hide the internal representation, how do 
    we represent multipication in Fourier space?

    Proposal:

    1) Allow access to elements as references to complex
    numbers, of type std::complex<T>, using a 1D index that
    may or may not be the same as that used by the Mesh class.

<<<<<<< HEAD
    2) Provide functions convert back and forth between 
    integer index used in this class and IntVector<D> in
    the standard Fourier mesh, with components in the
    range (0, ... , N-1). 

    Has a pointer to Mesh
=======
    Computation of q^2 for wavevector. Member of UnitCell?

    Shift IntVector reciprocal vector to 1st Brillouin Zone.
    Requires UnitCell and Mesh. Global Function?
>>>>>>> 6f92d1a0
------------------------------------------------------------------
template <int D>
class Basis:

    Description: Definition of basis functions

    Has: Internal definition of basis, using KField indexing.

    Provide functions to:

       Convert list of coefficients to kField 
       Convert kField to a list of coefficients

    Design using public interface of KField, to allow the 
    same Basis class template to be used with different FFT 
    libraries. <|MERGE_RESOLUTION|>--- conflicted
+++ resolved
@@ -94,19 +94,19 @@
     numbers, of type std::complex<T>, using a 1D index that
     may or may not be the same as that used by the Mesh class.
 
-<<<<<<< HEAD
     2) Provide functions convert back and forth between 
     integer index used in this class and IntVector<D> in
     the standard Fourier mesh, with components in the
     range (0, ... , N-1). 
 
     Has a pointer to Mesh
-=======
+------------------------------------------------------------------
+Fourier space functions:
+
     Computation of q^2 for wavevector. Member of UnitCell?
 
     Shift IntVector reciprocal vector to 1st Brillouin Zone.
     Requires UnitCell and Mesh. Global Function?
->>>>>>> 6f92d1a0
 ------------------------------------------------------------------
 template <int D>
 class Basis:
